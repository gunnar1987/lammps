// clang-format off
/* ----------------------------------------------------------------------
   LAMMPS - Large-scale Atomic/Molecular Massively Parallel Simulator
   https://www.lammps.org/, Sandia National Laboratories
   Steve Plimpton, sjplimp@sandia.gov

   Copyright (2003) Sandia Corporation.  Under the terms of Contract
   DE-AC04-94AL85000 with Sandia Corporation, the U.S. Government retains
   certain rights in this software.  This software is distributed under
   the GNU General Public License.

   See the README file in the top-level LAMMPS directory.
------------------------------------------------------------------------- */

#include "comm_kokkos.h"

#include "atom.h"
#include "atom_kokkos.h"
#include "atom_masks.h"
#include "atom_vec.h"
#include "atom_vec_kokkos.h"
#include "compute.h"
#include "domain.h"
#include "dump.h"
#include "error.h"
#include "fix.h"
#include "force.h"
#include "kokkos.h"
#include "kokkos_base.h"
#include "memory_kokkos.h"
#include "modify.h"
#include "output.h"
#include "pair.h"

using namespace LAMMPS_NS;

#define BUFFACTOR 1.5
#define BUFMIN 10000
#define BUFEXTRA 1000

/* ----------------------------------------------------------------------
   setup MPI and allocate buffer space
------------------------------------------------------------------------- */

CommKokkos::CommKokkos(LAMMPS *lmp) : CommBrick(lmp)
{
  if (sendlist) for (int i = 0; i < maxswap; i++) memory->destroy(sendlist[i]);
  memory->sfree(sendlist);
  sendlist = nullptr;
  k_sendlist = DAT::tdual_int_2d();
  k_total_send = DAT::tdual_int_scalar("comm::k_total_send");

  // error check for disallow of OpenMP threads?

  // initialize comm buffers & exchange memory

  memory->destroy(buf_send);
  buf_send = nullptr;
  memory->destroy(buf_recv);
  buf_recv = nullptr;

  k_exchange_lists = DAT::tdual_int_2d("comm:k_exchange_lists",2,100);
  k_exchange_sendlist = Kokkos::subview(k_exchange_lists,0,Kokkos::ALL);
  k_exchange_copylist = Kokkos::subview(k_exchange_lists,1,Kokkos::ALL);
  k_count = DAT::tdual_int_scalar("comm:k_count");
  k_sendflag = DAT::tdual_int_1d("comm:k_sendflag",100);

  memory->destroy(maxsendlist);
  maxsendlist = nullptr;
  memory->create(maxsendlist,maxswap,"comm:maxsendlist");
  for (int i = 0; i < maxswap; i++) {
    maxsendlist[i] = BUFMIN;
  }
  memoryKK->create_kokkos(k_sendlist,sendlist,maxswap,BUFMIN,"comm:sendlist");

  max_buf_pair = 0;
  k_buf_send_pair = DAT::tdual_xfloat_1d("comm:k_buf_send_pair",1);
  k_buf_recv_pair = DAT::tdual_xfloat_1d("comm:k_recv_send_pair",1);

  max_buf_fix = 0;
  k_buf_send_fix = DAT::tdual_xfloat_1d("comm:k_buf_send_fix",1);
  k_buf_recv_fix = DAT::tdual_xfloat_1d("comm:k_recv_send_fix",1);

}

/* ---------------------------------------------------------------------- */

CommKokkos::~CommKokkos()
{
  memoryKK->destroy_kokkos(k_sendlist,sendlist);
  sendlist = nullptr;
  memoryKK->destroy_kokkos(k_buf_send,buf_send);
  buf_send = nullptr;
  memoryKK->destroy_kokkos(k_buf_recv,buf_recv);
  buf_recv = nullptr;
}

/* ---------------------------------------------------------------------- */

void CommKokkos::init()
{
  maxsend = BUFMIN;
  maxrecv = BUFMIN;

  grow_send_kokkos(maxsend+bufextra,0,Host);
  grow_recv_kokkos(maxrecv,Host);

  atomKK = (AtomKokkos *) atom;
  exchange_comm_classic = lmp->kokkos->exchange_comm_classic;
  forward_comm_classic = lmp->kokkos->forward_comm_classic;
  forward_pair_comm_classic = lmp->kokkos->forward_pair_comm_classic;
  forward_fix_comm_classic = lmp->kokkos->forward_fix_comm_classic;
  reverse_comm_classic = lmp->kokkos->reverse_comm_classic;
  exchange_comm_on_host = lmp->kokkos->exchange_comm_on_host;
  forward_comm_on_host = lmp->kokkos->forward_comm_on_host;
  reverse_comm_on_host = lmp->kokkos->reverse_comm_on_host;

  CommBrick::init();

  int check_forward = 0;
  int check_reverse = 0;
  if (force->pair && (force->pair->execution_space == Host))
    check_forward += force->pair->comm_forward;
  if (force->pair && (force->pair->execution_space == Host))
    check_reverse += force->pair->comm_reverse;

  for (int i = 0; i < modify->nfix; i++) {
    check_forward += modify->fix[i]->comm_forward;
    check_reverse += modify->fix[i]->comm_reverse;
  }

  for (int i = 0; i < modify->ncompute; i++) {
    check_forward += modify->compute[i]->comm_forward;
    check_reverse += modify->compute[i]->comm_reverse;
  }

  for (int i = 0; i < output->ndump; i++) {
    check_forward += output->dump[i]->comm_forward;
    check_reverse += output->dump[i]->comm_reverse;
  }

  if (force->newton == 0) check_reverse = 0;
  if (force->pair) check_reverse += force->pair->comm_reverse_off;

  if (!comm_f_only) // not all Kokkos atom_vec styles have reverse pack/unpack routines yet
    reverse_comm_classic = true;

  if (ghost_velocity && ((AtomVecKokkos*)atom->avec)->no_comm_vel_flag) // not all Kokkos atom_vec styles have comm vel pack/unpack routines yet
    forward_comm_classic = true;
}

/* ----------------------------------------------------------------------
   forward communication of atom coords every timestep
   other per-atom attributes may also be sent via pack/unpack routines
------------------------------------------------------------------------- */

void CommKokkos::forward_comm(int dummy)
{
  if (!forward_comm_classic) {
    if (forward_comm_on_host) forward_comm_device<LMPHostType>(dummy);
    else forward_comm_device<LMPDeviceType>(dummy);
    return;
  }

  k_sendlist.sync<LMPHostType>();

  if (comm_x_only) {
    atomKK->sync(Host,X_MASK);
    atomKK->modified(Host,X_MASK);
  } else if (ghost_velocity) {
    atomKK->sync(Host,X_MASK | V_MASK);
    atomKK->modified(Host,X_MASK | V_MASK);
  } else {
    atomKK->sync(Host,ALL_MASK);
    atomKK->modified(Host,ALL_MASK);
  }

  CommBrick::forward_comm(dummy);
}

/* ---------------------------------------------------------------------- */

template<class DeviceType>
void CommKokkos::forward_comm_device(int)
{
  int n;
  MPI_Request request;
  AtomVecKokkos *avec = (AtomVecKokkos *) atom->avec;
  double *buf;

  // exchange data with another proc
  // if other proc is self, just copy
  // if comm_x_only set, exchange or copy directly to x, don't unpack

  k_sendlist.sync<DeviceType>();
  atomKK->sync(ExecutionSpaceFromDevice<DeviceType>::space,X_MASK);

  if (comm->nprocs == 1 && !ghost_velocity) {
    k_swap.sync<DeviceType>();
    k_swap2.sync<DeviceType>();
    k_pbc.sync<DeviceType>();
    n = avec->pack_comm_self_fused(totalsend,k_sendlist,k_sendnum_scan,
                    k_firstrecv,k_pbc_flag,k_pbc,k_g2l);
  } else {

    for (int iswap = 0; iswap < nswap; iswap++) {
      if (sendproc[iswap] != me) {
        if (comm_x_only) {
          if (size_forward_recv[iswap]) {
            buf = atomKK->k_x.view<DeviceType>().data() +
              firstrecv[iswap]*atomKK->k_x.view<DeviceType>().extent(1);
            MPI_Irecv(buf,size_forward_recv[iswap],MPI_DOUBLE,
                      recvproc[iswap],0,world,&request);
          }
          n = avec->pack_comm_kokkos(sendnum[iswap],k_sendlist,
                                     iswap,k_buf_send,pbc_flag[iswap],pbc[iswap]);
          DeviceType().fence();
          if (n) {
            MPI_Send(k_buf_send.view<DeviceType>().data(),
                     n,MPI_DOUBLE,sendproc[iswap],0,world);
          }

          if (size_forward_recv[iswap]) {
            MPI_Wait(&request,MPI_STATUS_IGNORE);
            atomKK->modified(ExecutionSpaceFromDevice<DeviceType>::
                             space,X_MASK);
          }
        } else if (ghost_velocity) {
          if (size_forward_recv[iswap]) {
            MPI_Irecv(k_buf_recv.view<DeviceType>().data(),
                      size_forward_recv[iswap],MPI_DOUBLE,
                      recvproc[iswap],0,world,&request);
          }
          n = avec->pack_comm_vel_kokkos(sendnum[iswap],k_sendlist,iswap,
                                         k_buf_send,pbc_flag[iswap],pbc[iswap]);
          DeviceType().fence();
          if (n) {
            MPI_Send(k_buf_send.view<DeviceType>().data(),n,
                     MPI_DOUBLE,sendproc[iswap],0,world);
          }
          if (size_forward_recv[iswap]) MPI_Wait(&request,MPI_STATUS_IGNORE);
          avec->unpack_comm_vel_kokkos(recvnum[iswap],firstrecv[iswap],k_buf_recv);
          DeviceType().fence();
        } else {
          if (size_forward_recv[iswap])
            MPI_Irecv(k_buf_recv.view<DeviceType>().data(),
                      size_forward_recv[iswap],MPI_DOUBLE,
                      recvproc[iswap],0,world,&request);
          n = avec->pack_comm_kokkos(sendnum[iswap],k_sendlist,iswap,
                                     k_buf_send,pbc_flag[iswap],pbc[iswap]);
          DeviceType().fence();
          if (n)
            MPI_Send(k_buf_send.view<DeviceType>().data(),n,
                     MPI_DOUBLE,sendproc[iswap],0,world);
          if (size_forward_recv[iswap]) MPI_Wait(&request,MPI_STATUS_IGNORE);
          avec->unpack_comm_kokkos(recvnum[iswap],firstrecv[iswap],k_buf_recv);
          DeviceType().fence();
        }
      } else {
        if (!ghost_velocity) {
          if (sendnum[iswap])
            n = avec->pack_comm_self(sendnum[iswap],k_sendlist,iswap,
                                     firstrecv[iswap],pbc_flag[iswap],pbc[iswap]);
          DeviceType().fence();
        } else {
          n = avec->pack_comm_vel_kokkos(sendnum[iswap],k_sendlist,iswap,
                                         k_buf_send,pbc_flag[iswap],pbc[iswap]);
          DeviceType().fence();
          avec->unpack_comm_vel_kokkos(recvnum[iswap],firstrecv[iswap],k_buf_send);
          DeviceType().fence();
        }
      }
    }
  }
}

/* ----------------------------------------------------------------------
   reverse communication of forces on atoms every timestep
   other per-atom attributes may also be sent via pack/unpack routines
------------------------------------------------------------------------- */

void CommKokkos::reverse_comm()
{
  if (!reverse_comm_classic) {
    if (reverse_comm_on_host) reverse_comm_device<LMPHostType>();
    else reverse_comm_device<LMPDeviceType>();
    return;
  }

  k_sendlist.sync<LMPHostType>();

  if (comm_f_only)
    atomKK->sync(Host,F_MASK);
  else
    atomKK->sync(Host,ALL_MASK);

  CommBrick::reverse_comm();

  if (comm_f_only)
    atomKK->modified(Host,F_MASK);
  else
    atomKK->modified(Host,ALL_MASK);

  //atomKK->sync(Device,ALL_MASK); // is this needed?
}

template<class DeviceType>
void CommKokkos::reverse_comm_device()
{
  int n;
  MPI_Request request;
  AtomVecKokkos *avec = (AtomVecKokkos *) atom->avec;
  double *buf;

  // exchange data with another proc
  // if other proc is self, just copy
  // if comm_f_only set, exchange or copy directly from f, don't pack

  k_sendlist.sync<DeviceType>();
  atomKK->sync(ExecutionSpaceFromDevice<DeviceType>::space,F_MASK);

  for (int iswap = nswap-1; iswap >= 0; iswap--) {
    if (sendproc[iswap] != me) {
      if (comm_f_only) {
        if (size_reverse_recv[iswap])
            MPI_Irecv(k_buf_recv.view<DeviceType>().data(),size_reverse_recv[iswap],MPI_DOUBLE,
                    sendproc[iswap],0,world,&request);
        if (size_reverse_send[iswap]) {
          buf = atomKK->k_f.view<DeviceType>().data() +
            firstrecv[iswap]*atomKK->k_f.view<DeviceType>().extent(1);

          MPI_Send(buf,size_reverse_send[iswap],MPI_DOUBLE,
                   recvproc[iswap],0,world);
        }
        if (size_reverse_recv[iswap]) {
          MPI_Wait(&request,MPI_STATUS_IGNORE);
          atomKK->modified(ExecutionSpaceFromDevice<DeviceType>::
                           space,F_MASK);
        }
      } else {
        if (size_reverse_recv[iswap])
          MPI_Irecv(k_buf_recv.view<DeviceType>().data(),
                    size_reverse_recv[iswap],MPI_DOUBLE,
                    sendproc[iswap],0,world,&request);
        n = avec->pack_reverse_kokkos(recvnum[iswap],firstrecv[iswap],k_buf_send);
        DeviceType().fence();
        if (n)
          MPI_Send(k_buf_send.view<DeviceType>().data(),n,
                   MPI_DOUBLE,recvproc[iswap],0,world);
        if (size_reverse_recv[iswap]) MPI_Wait(&request,MPI_STATUS_IGNORE);
      }
      avec->unpack_reverse_kokkos(sendnum[iswap],k_sendlist,iswap,
                                k_buf_recv);
      DeviceType().fence();
    } else {
      if (sendnum[iswap])
        n = avec->unpack_reverse_self(sendnum[iswap],k_sendlist,iswap,
                                 firstrecv[iswap]);
    }
  }
}

/* ---------------------------------------------------------------------- */

void CommKokkos::forward_comm(Fix *fix, int size)
{
  if (fix->execution_space == Host || !fix->forward_comm_device || forward_fix_comm_classic) {
    k_sendlist.sync<LMPHostType>();
    CommBrick::forward_comm(fix,size);
  } else {
    k_sendlist.sync<LMPDeviceType>();
<<<<<<< HEAD
    forward_comm_device<LMPDeviceType>(fix);
=======
    forward_comm_fix_device<LMPDeviceType>(fix,size);
>>>>>>> 04ec741f
  }
}

template<class DeviceType>
void CommKokkos::forward_comm_device(Fix *fix, int size)
{
  int iswap,n,nsize;
  MPI_Request request;
  DAT::tdual_xfloat_1d k_buf_tmp;

  if (size) nsize = size;
  else nsize = fix->comm_forward;
  KokkosBase* fixKKBase = dynamic_cast<KokkosBase*>(fix);

  for (iswap = 0; iswap < nswap; iswap++) {
    int n = MAX(max_buf_fix,nsize*sendnum[iswap]);
    n = MAX(n,nsize*recvnum[iswap]);
    if (n > max_buf_fix)
      grow_buf_fix(n);
  }

  for (iswap = 0; iswap < nswap; iswap++) {

    // pack buffer

    n = fixKKBase->pack_forward_comm_kokkos(sendnum[iswap],k_sendlist,
                                      iswap,k_buf_send_fix,pbc_flag[iswap],pbc[iswap]);
    DeviceType().fence();

    // exchange with another proc
    // if self, set recv buffer to send buffer

    if (sendproc[iswap] != me) {
      double* buf_send_fix;
      double* buf_recv_fix;
      if (lmp->kokkos->gpu_aware_flag) {
        buf_send_fix = k_buf_send_fix.view<DeviceType>().data();
        buf_recv_fix = k_buf_recv_fix.view<DeviceType>().data();
      } else {
        k_buf_send_fix.modify<DeviceType>();
        k_buf_send_fix.sync<LMPHostType>();
        buf_send_fix = k_buf_send_fix.h_view.data();
        buf_recv_fix = k_buf_recv_fix.h_view.data();
      }

      if (recvnum[iswap]) {
        MPI_Irecv(buf_recv_fix,nsize*recvnum[iswap],MPI_DOUBLE,
                  recvproc[iswap],0,world,&request);
      }
      if (sendnum[iswap])
        MPI_Send(buf_send_fix,n,MPI_DOUBLE,sendproc[iswap],0,world);
      if (recvnum[iswap]) MPI_Wait(&request,MPI_STATUS_IGNORE);

      if (!lmp->kokkos->gpu_aware_flag) {
        k_buf_recv_fix.modify<LMPHostType>();
        k_buf_recv_fix.sync<DeviceType>();
      }
      k_buf_tmp = k_buf_recv_fix;
    } else k_buf_tmp = k_buf_send_fix;

    // unpack buffer

    fixKKBase->unpack_forward_comm_kokkos(recvnum[iswap],firstrecv[iswap],k_buf_tmp);
    DeviceType().fence();
  }
}

/* ---------------------------------------------------------------------- */

void CommKokkos::reverse_comm(Fix *fix, int size)
{
  k_sendlist.sync<LMPHostType>();
  CommBrick::reverse_comm(fix, size);
}

void CommKokkos::forward_comm(Compute *compute)
{
  k_sendlist.sync<LMPHostType>();
  CommBrick::forward_comm(compute);
}

void CommKokkos::reverse_comm(Compute *compute)
{
  k_sendlist.sync<LMPHostType>();
  CommBrick::reverse_comm(compute);
}

void CommKokkos::forward_comm(Pair *pair)
{
  if (pair->execution_space == Host || forward_pair_comm_classic) {
    k_sendlist.sync<LMPHostType>();
    CommBrick::forward_comm(pair);
  } else {
    k_sendlist.sync<LMPDeviceType>();
    forward_comm_device<LMPDeviceType>(pair);
  }
}

template<class DeviceType>
void CommKokkos::forward_comm_device(Pair *pair)
{
  int iswap,n;
  MPI_Request request;
  DAT::tdual_xfloat_1d k_buf_tmp;

  int nsize = pair->comm_forward;
  KokkosBase* pairKKBase = dynamic_cast<KokkosBase*>(pair);

  for (iswap = 0; iswap < nswap; iswap++) {
    int n = MAX(max_buf_pair,nsize*sendnum[iswap]);
    n = MAX(n,nsize*recvnum[iswap]);
    if (n > max_buf_pair)
      grow_buf_pair(n);
  }

  for (iswap = 0; iswap < nswap; iswap++) {

    // pack buffer

    n = pairKKBase->pack_forward_comm_kokkos(sendnum[iswap],k_sendlist,
                                       iswap,k_buf_send_pair,pbc_flag[iswap],pbc[iswap]);
    DeviceType().fence();

    // exchange with another proc
    // if self, set recv buffer to send buffer

    if (sendproc[iswap] != me) {
      double* buf_send_pair;
      double* buf_recv_pair;
      if (lmp->kokkos->gpu_aware_flag) {
        buf_send_pair = k_buf_send_pair.view<DeviceType>().data();
        buf_recv_pair = k_buf_recv_pair.view<DeviceType>().data();
      } else {
        k_buf_send_pair.modify<DeviceType>();
        k_buf_send_pair.sync<LMPHostType>();
        buf_send_pair = k_buf_send_pair.h_view.data();
        buf_recv_pair = k_buf_recv_pair.h_view.data();
      }

      if (recvnum[iswap]) {
        MPI_Irecv(buf_recv_pair,nsize*recvnum[iswap],MPI_DOUBLE,
                  recvproc[iswap],0,world,&request);
      }
      if (sendnum[iswap])
        MPI_Send(buf_send_pair,n,MPI_DOUBLE,sendproc[iswap],0,world);
      if (recvnum[iswap]) MPI_Wait(&request,MPI_STATUS_IGNORE);

      if (!lmp->kokkos->gpu_aware_flag) {
        k_buf_recv_pair.modify<LMPHostType>();
        k_buf_recv_pair.sync<DeviceType>();
      }
      k_buf_tmp = k_buf_recv_pair;
    } else k_buf_tmp = k_buf_send_pair;

    // unpack buffer

    pairKKBase->unpack_forward_comm_kokkos(recvnum[iswap],firstrecv[iswap],k_buf_tmp);
    DeviceType().fence();
  }
}

void CommKokkos::grow_buf_pair(int n) {
  max_buf_pair = n * BUFFACTOR;
  k_buf_send_pair.resize(max_buf_pair);
  k_buf_recv_pair.resize(max_buf_pair);
}

void CommKokkos::grow_buf_fix(int n) {
  max_buf_fix = n * BUFFACTOR;
  k_buf_send_fix.resize(max_buf_fix);
  k_buf_recv_fix.resize(max_buf_fix);
}

void CommKokkos::reverse_comm(Pair *pair)
{
  k_sendlist.sync<LMPHostType>();
  CommBrick::reverse_comm(pair);
}

void CommKokkos::forward_comm(Dump *dump)
{
  k_sendlist.sync<LMPHostType>();
  CommBrick::forward_comm(dump);
}

void CommKokkos::reverse_comm(Dump *dump)
{
  k_sendlist.sync<LMPHostType>();
  CommBrick::reverse_comm(dump);
}

/* ----------------------------------------------------------------------
   exchange: move atoms to correct processors
   atoms exchanged with all 6 stencil neighbors
   send out atoms that have left my box, receive ones entering my box
   atoms will be lost if not inside some proc's box
     can happen if atom moves outside of non-periodic boundary
     or if atom moves more than one proc away
   this routine called before every reneighboring
   for triclinic, atoms must be in lamda coords (0-1) before exchange is called
------------------------------------------------------------------------- */

void CommKokkos::exchange()
{
  if (atom->nextra_grow + atom->nextra_border) {
    if (!exchange_comm_classic) {
      static int print = 1;
      if (print && comm->me==0) {
        error->warning(FLERR,"Fixes cannot yet send exchange data in Kokkos communication, "
                      "switching to classic exchange/border communication");
      }
      print = 0;
      exchange_comm_classic = true;
    }
  }
  if (!exchange_comm_classic) {
    if (exchange_comm_on_host) exchange_device<LMPHostType>();
    else exchange_device<LMPDeviceType>();
    return;
  }

  atomKK->sync(Host,ALL_MASK);
  CommBrick::exchange();
  atomKK->modified(Host,ALL_MASK);
}

/* ---------------------------------------------------------------------- */

template<class DeviceType>
struct BuildExchangeListFunctor {
  typedef DeviceType device_type;
  typedef ArrayTypes<DeviceType> AT;
  X_FLOAT _lo,_hi;
  typename AT::t_x_array _x;

  int _nlocal,_dim;
  typename AT::t_int_scalar _nsend;
  typename AT::t_int_1d _sendlist;
  typename AT::t_int_1d _sendflag;


  BuildExchangeListFunctor(
      const typename AT::tdual_x_array x,
      const typename AT::tdual_int_1d sendlist,
      typename AT::tdual_int_scalar nsend,
      typename AT::tdual_int_1d sendflag,int nlocal, int dim,
                X_FLOAT lo, X_FLOAT hi):
                _lo(lo),_hi(hi),
                _x(x.template view<DeviceType>()),
                _nlocal(nlocal),_dim(dim),
                _nsend(nsend.template view<DeviceType>()),
                _sendlist(sendlist.template view<DeviceType>()),
                _sendflag(sendflag.template view<DeviceType>()) { }

  KOKKOS_INLINE_FUNCTION
  void operator() (int i) const {
    if (_x(i,_dim) < _lo || _x(i,_dim) >= _hi) {
      const int mysend = Kokkos::atomic_fetch_add(&_nsend(),1);
      if (mysend < (int)_sendlist.extent(0)) {
        _sendlist(mysend) = i;
        _sendflag(i) = 1;
      }
    } else
      _sendflag(i) = 0;
  }
};

/* ---------------------------------------------------------------------- */

template<class DeviceType>
void CommKokkos::exchange_device()
{
  int i,nsend,nrecv,nrecv1,nrecv2,nlocal;
  double lo,hi;
  double **x;
  double *sublo,*subhi;
  MPI_Request request;
  AtomVecKokkos *avec = (AtomVecKokkos *) atom->avec;

  // clear global->local map for owned and ghost atoms
  // b/c atoms migrate to new procs in exchange() and
  //   new ghosts are created in borders()
  // map_set() is done at end of borders()
  // clear ghost count and any ghost bonus data internal to AtomVec

  if (map_style != Atom::MAP_NONE) atom->map_clear();
  atom->nghost = 0;
  atom->avec->clear_bonus();

  if (comm->nprocs > 1) { // otherwise no-op

    // subbox bounds for orthogonal or triclinic

    if (triclinic == 0) {
      sublo = domain->sublo;
      subhi = domain->subhi;
    } else {
      sublo = domain->sublo_lamda;
      subhi = domain->subhi_lamda;
    }

    atomKK->sync(ExecutionSpaceFromDevice<DeviceType>::space,ALL_MASK);

    // loop over dimensions
    for (int dim = 0; dim < 3; dim++) {

      // fill buffer with atoms leaving my box, using < and >=
      // when atom is deleted, fill it in with last atom

      x = atom->x;
      lo = sublo[dim];
      hi = subhi[dim];
      nlocal = atom->nlocal;
      i = nsend = 0;

      if (true) {
        if ((int)k_sendflag.h_view.extent(0) < nlocal) k_sendflag.resize(nlocal);
        k_sendflag.sync<DeviceType>();
        k_count.h_view() = k_exchange_sendlist.h_view.extent(0);
        while (k_count.h_view() >= (int)k_exchange_sendlist.h_view.extent(0)) {
          k_count.h_view() = 0;
          k_count.modify<LMPHostType>();
          k_count.sync<DeviceType>();

          BuildExchangeListFunctor<DeviceType>
            f(atomKK->k_x,k_exchange_sendlist,k_count,k_sendflag,
              nlocal,dim,lo,hi);
          Kokkos::parallel_for(nlocal,f);
          k_exchange_sendlist.modify<DeviceType>();
          k_sendflag.modify<DeviceType>();
          k_count.modify<DeviceType>();

          k_count.sync<LMPHostType>();
          if (k_count.h_view() >= (int)k_exchange_sendlist.h_view.extent(0)) {
            k_exchange_lists.resize(2,k_count.h_view()*1.1);
            k_exchange_sendlist = Kokkos::subview(k_exchange_lists,0,Kokkos::ALL);
            k_exchange_copylist = Kokkos::subview(k_exchange_lists,1,Kokkos::ALL);
            k_count.h_view()=k_exchange_sendlist.h_view.extent(0);
          }
        }

        k_exchange_lists.sync<LMPHostType>();
        k_sendflag.sync<LMPHostType>();

        int sendpos = nlocal-1;
        nlocal -= k_count.h_view();
        for (int i = 0; i < k_count.h_view(); i++) {
          if (k_exchange_sendlist.h_view(i)<nlocal) {
            while (k_sendflag.h_view(sendpos)) sendpos--;
            k_exchange_copylist.h_view(i) = sendpos;
            sendpos--;
          } else
            k_exchange_copylist.h_view(i) = -1;
        }

        k_exchange_copylist.modify<LMPHostType>();
        k_exchange_copylist.sync<DeviceType>();
        nsend = k_count.h_view();
        if (nsend > maxsend) grow_send_kokkos(nsend,1);
        nsend =
          avec->pack_exchange_kokkos(k_count.h_view(),k_buf_send,
                                     k_exchange_sendlist,k_exchange_copylist,
                                     ExecutionSpaceFromDevice<DeviceType>::space,
                                     dim,lo,hi);
        DeviceType().fence();
      } else {
        while (i < nlocal) {
          if (x[i][dim] < lo || x[i][dim] >= hi) {
            if (nsend > maxsend) grow_send_kokkos(nsend,1);
            nsend += avec->pack_exchange(i,&buf_send[nsend]);
            avec->copy(nlocal-1,i,1);
            nlocal--;
          } else i++;
        }
      }
      atom->nlocal = nlocal;

      // send/recv atoms in both directions
      // if 1 proc in dimension, no send/recv, set recv buf to send buf
      // if 2 procs in dimension, single send/recv
      // if more than 2 procs in dimension, send/recv to both neighbors

      if (procgrid[dim] == 1) {
        nrecv = nsend;
        if (nrecv) {
          atom->nlocal=avec->
            unpack_exchange_kokkos(k_buf_send,nrecv,atom->nlocal,dim,lo,hi,
                                   ExecutionSpaceFromDevice<DeviceType>::space);
          DeviceType().fence();
        }
      } else {
        MPI_Sendrecv(&nsend,1,MPI_INT,procneigh[dim][0],0,
                     &nrecv1,1,MPI_INT,procneigh[dim][1],0,world,MPI_STATUS_IGNORE);
        nrecv = nrecv1;
        if (procgrid[dim] > 2) {
          MPI_Sendrecv(&nsend,1,MPI_INT,procneigh[dim][1],0,
                       &nrecv2,1,MPI_INT,procneigh[dim][0],0,world,MPI_STATUS_IGNORE);
          nrecv += nrecv2;
        }
        if (nrecv > maxrecv) grow_recv_kokkos(nrecv);

        MPI_Irecv(k_buf_recv.view<DeviceType>().data(),nrecv1,
                  MPI_DOUBLE,procneigh[dim][1],0,
                  world,&request);
        MPI_Send(k_buf_send.view<DeviceType>().data(),nsend,
                 MPI_DOUBLE,procneigh[dim][0],0,world);
        MPI_Wait(&request,MPI_STATUS_IGNORE);

        if (procgrid[dim] > 2) {
          MPI_Irecv(k_buf_recv.view<DeviceType>().data()+nrecv1,
                    nrecv2,MPI_DOUBLE,procneigh[dim][0],0,
                    world,&request);
          MPI_Send(k_buf_send.view<DeviceType>().data(),nsend,
                   MPI_DOUBLE,procneigh[dim][1],0,world);
          MPI_Wait(&request,MPI_STATUS_IGNORE);
        }

        if (nrecv) {
          atom->nlocal = avec->
            unpack_exchange_kokkos(k_buf_recv,nrecv,atom->nlocal,dim,lo,hi,
                                   ExecutionSpaceFromDevice<DeviceType>::space);
          DeviceType().fence();
        }
      }

      // check incoming atoms to see if they are in my box
      // if so, add to my list

    }
    atomKK->modified(ExecutionSpaceFromDevice<DeviceType>::space,ALL_MASK);
  }

  if (atom->firstgroupname) {
    /* this is not yet implemented with Kokkos */
    atomKK->sync(Host,ALL_MASK);
    atom->first_reorder();
    atomKK->modified(Host,ALL_MASK);
  }
}

/* ----------------------------------------------------------------------
   borders: list nearby atoms to send to neighboring procs at every timestep
   one list is created for every swap that will be made
   as list is made, actually do swaps
   this does equivalent of a communicate, so don't need to explicitly
     call communicate routine on reneighboring timestep
   this routine is called before every reneighboring
   for triclinic, atoms must be in lamda coords (0-1) before borders is called
------------------------------------------------------------------------- */

void CommKokkos::borders()
{
  if (!exchange_comm_classic) {
    static int print = 1;

    if (mode != Comm::SINGLE || bordergroup ||
         (ghost_velocity && ((AtomVecKokkos*)atom->avec)->no_border_vel_flag)) {
      if (print && comm->me==0) {
        error->warning(FLERR,"Required border comm not yet implemented in Kokkos communication, "
                      "switching to classic exchange/border communication");
      }
      print = 0;
      exchange_comm_classic = true;
    }
  }

  if (!exchange_comm_classic) {
    if (exchange_comm_on_host) borders_device<LMPHostType>();
    else borders_device<LMPDeviceType>();
  } else {
    atomKK->sync(Host,ALL_MASK);
    k_sendlist.sync<LMPHostType>();
    CommBrick::borders();
    k_sendlist.modify<LMPHostType>();
    atomKK->modified(Host,ALL_MASK);
  }

  if (comm->nprocs == 1 && !ghost_velocity && !forward_comm_classic)
    copy_swap_info();
}

/* ---------------------------------------------------------------------- */

template<class DeviceType>
struct BuildBorderListFunctor {
        typedef DeviceType device_type;
        typedef ArrayTypes<DeviceType> AT;
  X_FLOAT lo,hi;
  typename AT::t_x_array x;
  int iswap,maxsendlist;
  int nfirst,nlast,dim;
  typename AT::t_int_2d sendlist;
  typename AT::t_int_scalar nsend;

  BuildBorderListFunctor(typename AT::tdual_x_array _x,
                         typename AT::tdual_int_2d _sendlist,
                         typename AT::tdual_int_scalar _nsend,int _nfirst,
                         int _nlast, int _dim,
                         X_FLOAT _lo, X_FLOAT _hi, int _iswap,
                         int _maxsendlist):
    lo(_lo),hi(_hi),x(_x.template view<DeviceType>()),iswap(_iswap),
    maxsendlist(_maxsendlist),nfirst(_nfirst),nlast(_nlast),dim(_dim),
    sendlist(_sendlist.template view<DeviceType>()),
    nsend(_nsend.template view<DeviceType>()) {}


  KOKKOS_INLINE_FUNCTION
  void operator() (typename Kokkos::TeamPolicy<DeviceType>::member_type dev) const {
    const int chunk = ((nlast - nfirst + dev.league_size() - 1 ) /
                       dev.league_size());
    const int teamstart = chunk*dev.league_rank() + nfirst;
    const int teamend = (teamstart + chunk) < nlast?(teamstart + chunk):nlast;
    int mysend = 0;
    for (int i=teamstart + dev.team_rank(); i<teamend; i+=dev.team_size()) {
      if (x(i,dim) >= lo && x(i,dim) <= hi) mysend++;
    }
    const int my_store_pos = dev.team_scan(mysend,&nsend());

    if (my_store_pos+mysend < maxsendlist) {
    mysend = my_store_pos;
      for (int i=teamstart + dev.team_rank(); i<teamend; i+=dev.team_size()) {
        if (x(i,dim) >= lo && x(i,dim) <= hi) {
          sendlist(iswap,mysend++) = i;
        }
      }
    }
  }

  size_t shmem_size(const int team_size) const { (void) team_size; return 1000u;}
};

/* ---------------------------------------------------------------------- */

template<class DeviceType>
void CommKokkos::borders_device() {
  int i,n,itype,iswap,dim,ineed,twoneed,smax,rmax;
  int nsend,nrecv,sendflag,nfirst,nlast,ngroup;
  double lo,hi;
  int *type;
  double **x;
  double *mlo,*mhi;
  MPI_Request request;
  AtomVecKokkos *avec = (AtomVecKokkos *) atom->avec;

  ExecutionSpace exec_space = ExecutionSpaceFromDevice<DeviceType>::space;
  atomKK->sync(exec_space,ALL_MASK);

  int team_size = 1;
  if (exec_space == Device)
    team_size = 128;

  // do swaps over all 3 dimensions

  iswap = 0;
  smax = rmax = 0;

  for (dim = 0; dim < 3; dim++) {
    nlast = 0;
    twoneed = 2*maxneed[dim];
    for (ineed = 0; ineed < twoneed; ineed++) {

      // find atoms within slab boundaries lo/hi using <= and >=
      // check atoms between nfirst and nlast
      //   for first swaps in a dim, check owned and ghost
      //   for later swaps in a dim, only check newly arrived ghosts
      // store sent atom indices in list for use in future timesteps

      x = atom->x;
      if (mode == Comm::SINGLE) {
        lo = slablo[iswap];
        hi = slabhi[iswap];
      } else {
        type = atom->type;
        mlo = multilo[iswap];
        mhi = multihi[iswap];
      }
      if (ineed % 2 == 0) {
        nfirst = nlast;
        nlast = atom->nlocal + atom->nghost;
      }

      nsend = 0;

      // sendflag = 0 if I do not send on this swap
      // sendneed test indicates receiver no longer requires data
      // e.g. due to non-PBC or non-uniform sub-domains

      if (ineed/2 >= sendneed[dim][ineed % 2]) sendflag = 0;
      else sendflag = 1;

      // find send atoms according to SINGLE vs MULTI
      // all atoms eligible versus atoms in bordergroup
      // only need to limit loop to bordergroup for first sends (ineed < 2)
      // on these sends, break loop in two: owned (in group) and ghost

      if (sendflag) {
        if (!bordergroup || ineed >= 2) {
          if (mode == Comm::SINGLE) {
            k_total_send.h_view() = 0;
            k_total_send.template modify<LMPHostType>();
            k_total_send.template sync<LMPDeviceType>();

            BuildBorderListFunctor<DeviceType> f(atomKK->k_x,k_sendlist,
                k_total_send,nfirst,nlast,dim,lo,hi,iswap,maxsendlist[iswap]);
            Kokkos::TeamPolicy<DeviceType> config((nlast-nfirst+team_size-1)/team_size,team_size);
            Kokkos::parallel_for(config,f);

            k_total_send.template modify<DeviceType>();
            k_total_send.template sync<LMPHostType>();

            k_sendlist.modify<DeviceType>();

            if (k_total_send.h_view() >= maxsendlist[iswap]) {
              grow_list(iswap,k_total_send.h_view());

              k_total_send.h_view() = 0;
              k_total_send.template modify<LMPHostType>();
              k_total_send.template sync<LMPDeviceType>();

              BuildBorderListFunctor<DeviceType> f(atomKK->k_x,k_sendlist,
                  k_total_send,nfirst,nlast,dim,lo,hi,iswap,maxsendlist[iswap]);
              Kokkos::TeamPolicy<DeviceType> config((nlast-nfirst+team_size-1)/team_size,team_size);
              Kokkos::parallel_for(config,f);

              k_total_send.template modify<DeviceType>();
              k_total_send.template sync<LMPHostType>();

              k_sendlist.modify<DeviceType>();
            }
            nsend = k_total_send.h_view();
          } else {
            error->all(FLERR,"Required border comm not yet "
                       "implemented with Kokkos");
            for (i = nfirst; i < nlast; i++) {
              itype = type[i];
              if (x[i][dim] >= mlo[itype] && x[i][dim] <= mhi[itype]) {
                if (nsend == maxsendlist[iswap]) grow_list(iswap,nsend);
                sendlist[iswap][nsend++] = i;
              }
            }
          }

        } else {
          error->all(FLERR,"Required border comm not yet "
                     "implemented with Kokkos");
          if (mode == Comm::SINGLE) {
            ngroup = atom->nfirst;
            for (i = 0; i < ngroup; i++)
              if (x[i][dim] >= lo && x[i][dim] <= hi) {
                if (nsend == maxsendlist[iswap]) grow_list(iswap,nsend);
                sendlist[iswap][nsend++] = i;
              }
            for (i = atom->nlocal; i < nlast; i++)
              if (x[i][dim] >= lo && x[i][dim] <= hi) {
                if (nsend == maxsendlist[iswap]) grow_list(iswap,nsend);
                sendlist[iswap][nsend++] = i;
              }
          } else {
            ngroup = atom->nfirst;
            for (i = 0; i < ngroup; i++) {
              itype = type[i];
              if (x[i][dim] >= mlo[itype] && x[i][dim] <= mhi[itype]) {
                if (nsend == maxsendlist[iswap]) grow_list(iswap,nsend);
                sendlist[iswap][nsend++] = i;
              }
            }
            for (i = atom->nlocal; i < nlast; i++) {
              itype = type[i];
              if (x[i][dim] >= mlo[itype] && x[i][dim] <= mhi[itype]) {
                if (nsend == maxsendlist[iswap]) grow_list(iswap,nsend);
                sendlist[iswap][nsend++] = i;
              }
            }
          }
        }
      }

      // pack up list of border atoms

      if (nsend*size_border > maxsend)
        grow_send_kokkos(nsend*size_border,0);
      if (ghost_velocity) {
        n = avec->
          pack_border_vel_kokkos(nsend,k_sendlist,k_buf_send,iswap,
                                 pbc_flag[iswap],pbc[iswap],exec_space);
        DeviceType().fence();
      }
      else {
        n = avec->
          pack_border_kokkos(nsend,k_sendlist,k_buf_send,iswap,
                             pbc_flag[iswap],pbc[iswap],exec_space);
        DeviceType().fence();
      }

      // swap atoms with other proc
      // no MPI calls except SendRecv if nsend/nrecv = 0
      // put incoming ghosts at end of my atom arrays
      // if swapping with self, simply copy, no messages

      if (sendproc[iswap] != me) {
        MPI_Sendrecv(&nsend,1,MPI_INT,sendproc[iswap],0,
                     &nrecv,1,MPI_INT,recvproc[iswap],0,world,MPI_STATUS_IGNORE);
        if (nrecv*size_border > maxrecv) grow_recv_kokkos(nrecv*size_border);
        if (nrecv) MPI_Irecv(k_buf_recv.view<DeviceType>().data(),
                             nrecv*size_border,MPI_DOUBLE,
                             recvproc[iswap],0,world,&request);
        if (n) MPI_Send(k_buf_send.view<DeviceType>().data(),n,
                        MPI_DOUBLE,sendproc[iswap],0,world);
        if (nrecv) MPI_Wait(&request,MPI_STATUS_IGNORE);
      } else {
        nrecv = nsend;
      }

      // unpack buffer

      if (ghost_velocity) {
        if (sendproc[iswap] != me) {
          avec->unpack_border_vel_kokkos(nrecv,atom->nlocal+atom->nghost,
                                         k_buf_recv,exec_space);
          DeviceType().fence();
        } else {
          avec->unpack_border_vel_kokkos(nrecv,atom->nlocal+atom->nghost,
                                         k_buf_send,exec_space);
          DeviceType().fence();
        }
      } else {
        if (sendproc[iswap] != me) {
          avec->unpack_border_kokkos(nrecv,atom->nlocal+atom->nghost,
                                     k_buf_recv,exec_space);
          DeviceType().fence();
        } else {
          avec->unpack_border_kokkos(nrecv,atom->nlocal+atom->nghost,
                                     k_buf_send,exec_space);
          DeviceType().fence();
        }
      }
      // set all pointers & counters

      smax = MAX(smax,nsend);
      rmax = MAX(rmax,nrecv);
      sendnum[iswap] = nsend;
      recvnum[iswap] = nrecv;
      size_forward_recv[iswap] = nrecv*size_forward;
      size_reverse_send[iswap] = nrecv*size_reverse;
      size_reverse_recv[iswap] = nsend*size_reverse;
      firstrecv[iswap] = atom->nlocal + atom->nghost;
      atom->nghost += nrecv;
      iswap++;
    }
  }

  // insure send/recv buffers are long enough for all forward & reverse comm

  int max = MAX(maxforward*smax,maxreverse*rmax);
  if (max > maxsend) grow_send_kokkos(max,0);
  max = MAX(maxforward*rmax,maxreverse*smax);
  if (max > maxrecv) grow_recv_kokkos(max);

  atomKK->modified(exec_space,ALL_MASK);

  // reset global->local map

  if (map_style != Atom::MAP_NONE) {
    atomKK->sync(Host,TAG_MASK);
    atom->map_set();
  }
}

/* ----------------------------------------------------------------------
   copy swap info
------------------------------------------------------------------------- */

void CommKokkos::copy_swap_info()
{
  if (nswap > (int)k_swap.extent(1)) {
    k_swap = DAT::tdual_int_2d("comm:swap",2,nswap);
    k_firstrecv    = Kokkos::subview(k_swap,0,Kokkos::ALL);
    k_sendnum_scan = Kokkos::subview(k_swap,1,Kokkos::ALL);
  }
  int scan = 0;
  for (int iswap = 0; iswap < nswap; iswap++) {
    scan += sendnum[iswap];
    k_sendnum_scan.h_view[iswap] = scan;
    k_firstrecv.h_view[iswap] = firstrecv[iswap];
  }
  totalsend = scan;

  // create map of ghost to local atom id
  // store periodic boundary transform from local to ghost

  k_sendlist.sync<LMPHostType>();

  if (totalsend > (int)k_pbc.extent(0)) {
    k_pbc = DAT::tdual_int_2d("comm:pbc",totalsend,6);
    k_swap2 = DAT::tdual_int_2d("comm:swap2",2,totalsend);
    k_pbc_flag = Kokkos::subview(k_swap2,0,Kokkos::ALL);
    k_g2l = Kokkos::subview(k_swap2,1,Kokkos::ALL);
  }

  for (int iswap = 0; iswap < nswap; iswap++) {
    for (int i = 0; i < sendnum[iswap]; i++) {
      int source = sendlist[iswap][i] - atom->nlocal;
      int dest = firstrecv[iswap] + i - atom->nlocal;
      k_pbc_flag.h_view(dest) = pbc_flag[iswap];
      k_pbc.h_view(dest,0) = pbc[iswap][0];
      k_pbc.h_view(dest,1) = pbc[iswap][1];
      k_pbc.h_view(dest,2) = pbc[iswap][2];
      k_pbc.h_view(dest,3) = pbc[iswap][3];
      k_pbc.h_view(dest,4) = pbc[iswap][4];
      k_pbc.h_view(dest,5) = pbc[iswap][5];
      k_g2l.h_view(dest) = atom->nlocal + source;

      if (source >= 0) {
        k_pbc_flag.h_view(dest) = k_pbc_flag.h_view(dest) || k_pbc_flag.h_view(source);
        k_pbc.h_view(dest,0) += k_pbc.h_view(source,0);
        k_pbc.h_view(dest,1) += k_pbc.h_view(source,1);
        k_pbc.h_view(dest,2) += k_pbc.h_view(source,2);
        k_pbc.h_view(dest,3) += k_pbc.h_view(source,3);
        k_pbc.h_view(dest,4) += k_pbc.h_view(source,4);
        k_pbc.h_view(dest,5) += k_pbc.h_view(source,5);
        k_g2l.h_view(dest) = k_g2l.h_view(source);
      }
    }
  }

  k_swap.modify<LMPHostType>();
  k_swap2.modify<LMPHostType>();
  k_pbc.modify<LMPHostType>();
}

/* ----------------------------------------------------------------------
   realloc the size of the send buffer as needed with BUFFACTOR and bufextra
   if flag = 1, realloc
   if flag = 0, don't need to realloc with copy, just free/malloc
------------------------------------------------------------------------- */

void CommKokkos::grow_send(int n, int flag)
{
  grow_send_kokkos(n,flag,Host);
}

/* ----------------------------------------------------------------------
   free/malloc the size of the recv buffer as needed with BUFFACTOR
------------------------------------------------------------------------- */

void CommKokkos::grow_recv(int n)
{
  grow_recv_kokkos(n,Host);
}

/* ----------------------------------------------------------------------
   realloc the size of the send buffer as needed with BUFFACTOR & BUFEXTRA
   if flag = 1, realloc
   if flag = 0, don't need to realloc with copy, just free/malloc
------------------------------------------------------------------------- */

void CommKokkos::grow_send_kokkos(int n, int flag, ExecutionSpace space)
{
  maxsend = static_cast<int> (BUFFACTOR * n);
  int maxsend_border = (maxsend+BUFEXTRA+5)/atom->avec->size_border + 2;
  if (flag) {
    if (space == Device)
      k_buf_send.modify<LMPDeviceType>();
    else
      k_buf_send.modify<LMPHostType>();

    if (ghost_velocity)
      k_buf_send.resize(maxsend_border,
                        atom->avec->size_border + atom->avec->size_velocity);
    else
      k_buf_send.resize(maxsend_border,atom->avec->size_border);
    buf_send = k_buf_send.view<LMPHostType>().data();
  }
  else {
    if (ghost_velocity)
      k_buf_send = DAT::
        tdual_xfloat_2d("comm:k_buf_send",
                        maxsend_border,
                        atom->avec->size_border + atom->avec->size_velocity);
    else
      k_buf_send = DAT::
        tdual_xfloat_2d("comm:k_buf_send",maxsend_border,atom->avec->size_border);
    buf_send = k_buf_send.view<LMPHostType>().data();
  }
}

/* ----------------------------------------------------------------------
   free/malloc the size of the recv buffer as needed with BUFFACTOR
------------------------------------------------------------------------- */

void CommKokkos::grow_recv_kokkos(int n, ExecutionSpace /*space*/)
{
  maxrecv = static_cast<int> (BUFFACTOR * n);
  int maxrecv_border = (maxrecv+BUFEXTRA+5)/atom->avec->size_border + 2;
  k_buf_recv = DAT::
    tdual_xfloat_2d("comm:k_buf_recv",maxrecv_border,atom->avec->size_border);
  buf_recv = k_buf_recv.view<LMPHostType>().data();
}

/* ----------------------------------------------------------------------
   realloc the size of the iswap sendlist as needed with BUFFACTOR
------------------------------------------------------------------------- */

void CommKokkos::grow_list(int /*iswap*/, int n)
{
  int size = static_cast<int> (BUFFACTOR * n);

  if (exchange_comm_classic) { // force realloc on Host
    k_sendlist.sync<LMPHostType>();
    k_sendlist.modify<LMPHostType>();
  }

  memoryKK->grow_kokkos(k_sendlist,sendlist,maxswap,size,"comm:sendlist");

  for (int i=0;i<maxswap;i++) {
    maxsendlist[i]=size; sendlist[i]=&k_sendlist.view<LMPHostType>()(i,0);
  }
}

/* ----------------------------------------------------------------------
   realloc the buffers needed for swaps
------------------------------------------------------------------------- */

void CommKokkos::grow_swap(int n)
{
  free_swap();
  allocate_swap(n);
  if (mode == Comm::MULTI) {
    free_multi();
    allocate_multi(n);
  }

  maxswap = n;
  int size = MAX(k_sendlist.d_view.extent(1),BUFMIN);

  if (exchange_comm_classic) { // force realloc on Host
    k_sendlist.sync<LMPHostType>();
    k_sendlist.modify<LMPHostType>();
  }

  memoryKK->grow_kokkos(k_sendlist,sendlist,maxswap,size,"comm:sendlist");

  memory->grow(maxsendlist,n,"comm:maxsendlist");
  for (int i=0;i<maxswap;i++) maxsendlist[i]=size;
}

/* ----------------------------------------------------------------------
   forward communication of N values in per-atom array
------------------------------------------------------------------------- */

void CommKokkos::forward_comm_array(int nsize, double **array)
{
  k_sendlist.sync<LMPHostType>();
  CommBrick::forward_comm_array(nsize,array);
}<|MERGE_RESOLUTION|>--- conflicted
+++ resolved
@@ -369,11 +369,7 @@
     CommBrick::forward_comm(fix,size);
   } else {
     k_sendlist.sync<LMPDeviceType>();
-<<<<<<< HEAD
-    forward_comm_device<LMPDeviceType>(fix);
-=======
-    forward_comm_fix_device<LMPDeviceType>(fix,size);
->>>>>>> 04ec741f
+    forward_comm_device<LMPDeviceType>(fix,size);
   }
 }
 
