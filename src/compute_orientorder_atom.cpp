--- conflicted
+++ resolved
@@ -52,15 +52,10 @@
 /* ---------------------------------------------------------------------- */
 
 ComputeOrientOrderAtom::ComputeOrientOrderAtom(LAMMPS *lmp, int narg, char **arg) :
-<<<<<<< HEAD
   Compute(lmp, narg, arg),
   qlist(nullptr), distsq(nullptr), nearest(nullptr), rlist(nullptr),
   qnarray(nullptr), qnm_r(nullptr), qnm_i(nullptr), w3jlist(nullptr),
   qnormfac(nullptr),qnormfac2(nullptr)
-=======
-    Compute(lmp, narg, arg), qlist(nullptr), distsq(nullptr), nearest(nullptr), rlist(nullptr),
-    qnarray(nullptr), qnm_r(nullptr), qnm_i(nullptr), cglist(nullptr)
->>>>>>> bd373d60
 {
   if (narg < 3) error->all(FLERR, "Illegal compute orientorder/atom command");
 
@@ -198,13 +193,8 @@
 
   memory->destroy(qnm_r);
   memory->destroy(qnm_i);
-<<<<<<< HEAD
-  memory->create(qnm_r,nqlist,qmax+1,"orientorder/atom:qnm_r");
-  memory->create(qnm_i,nqlist,qmax+1,"orientorder/atom:qnm_i");
-=======
-  memory->create(qnm_r, nqlist, 2 * qmax + 1, "orientorder/atom:qnm_r");
-  memory->create(qnm_i, nqlist, 2 * qmax + 1, "orientorder/atom:qnm_i");
->>>>>>> bd373d60
+  memory->create(qnm_r, nqlist, qmax + 1, "orientorder/atom:qnm_r");
+  memory->create(qnm_i, nqlist, qmax + 1, "orientorder/atom:qnm_i");
 
   // need an occasional full neighbor list
 
@@ -452,11 +442,7 @@
 
   for (int il = 0; il < nqlist; il++) {
     int l = qlist[il];
-<<<<<<< HEAD
-    for (int m = 0; m < l+1; m++) {
-=======
-    for (int m = 0; m < 2 * l + 1; m++) {
->>>>>>> bd373d60
+    for (int m = 0; m < l + 1; m++) {
       qnm_r[il][m] = 0.0;
       qnm_i[il][m] = 0.0;
     }
@@ -495,25 +481,11 @@
         double prefactor = polar_prefactor(l, m, costheta);
         double ylm_r = prefactor * expphim_r;
         double ylm_i = prefactor * expphim_i;
-<<<<<<< HEAD
         qnm_r[il][m] += ylm_r;
         qnm_i[il][m] += ylm_i;
         // Skip calculation of qnm for m<0 due to symmetry
-        double tmp_r = expphim_r*expphi_r - expphim_i*expphi_i;
-        double tmp_i = expphim_r*expphi_i + expphim_i*expphi_r;
-=======
-        qnm_r[il][m + l] += ylm_r;
-        qnm_i[il][m + l] += ylm_i;
-        if (m & 1) {
-          qnm_r[il][-m + l] -= ylm_r;
-          qnm_i[il][-m + l] += ylm_i;
-        } else {
-          qnm_r[il][-m + l] += ylm_r;
-          qnm_i[il][-m + l] -= ylm_i;
-        }
         double tmp_r = expphim_r * expphi_r - expphim_i * expphi_i;
         double tmp_i = expphim_r * expphi_i + expphim_i * expphi_r;
->>>>>>> bd373d60
         expphim_r = tmp_r;
         expphim_i = tmp_i;
       }
@@ -525,11 +497,7 @@
   double facn = 1.0 / ncount;
   for (int il = 0; il < nqlist; il++) {
     int l = qlist[il];
-<<<<<<< HEAD
-    for (int m = 0; m < l+1; m++) {
-=======
-    for (int m = 0; m < 2 * l + 1; m++) {
->>>>>>> bd373d60
+    for (int m = 0; m < l + 1; m++) {
       qnm_r[il][m] *= facn;
       qnm_i[il][m] *= facn;
     }
@@ -541,18 +509,10 @@
   int jj = 0;
   for (int il = 0; il < nqlist; il++) {
     int l = qlist[il];
-<<<<<<< HEAD
-    double qm_sum = qnm_r[il][0]*qnm_r[il][0];
-    for (int m = 1; m < l+1; m++)
-      qm_sum += 2.0*(qnm_r[il][m]*qnm_r[il][m] + qnm_i[il][m]*qnm_i[il][m]);
+    double qm_sum = qnm_r[il][0] * qnm_r[il][0];
+    for (int m = 1; m < l + 1; m++)
+      qm_sum += 2.0 * (qnm_r[il][m] * qnm_r[il][m] + qnm_i[il][m] * qnm_i[il][m]);
     qn[jj++] = qnormfac[il] * sqrt(qm_sum);
-=======
-    double qnormfac = sqrt(MY_4PI / (2 * l + 1));
-    double qm_sum = 0.0;
-    for (int m = 0; m < 2 * l + 1; m++)
-      qm_sum += qnm_r[il][m] * qnm_r[il][m] + qnm_i[il][m] * qnm_i[il][m];
-    qn[jj++] = qnormfac * sqrt(qm_sum);
->>>>>>> bd373d60
   }
 
   // calculate W_l
@@ -563,41 +523,28 @@
     for (int il = 0; il < nqlist; il++) {
       int l = qlist[il];
       double wlsum = 0.0;
-<<<<<<< HEAD
       for (int m1 = -l; m1 <= 0; m1++) {
-        const int sgn = 1 - 2*(m1&1); // sgn = (-1)^m1
-        for (int m2 = 0; m2 <= ((-m1)>>1); m2++) {
+        const int sgn = 1 - 2 * (m1 & 1); // sgn = (-1)^m1
+        for (int m2 = 0; m2 <= ((-m1) >> 1); m2++) {
           const int m3 = -(m1 + m2);
-          // Loop enforces -L<=m1<=0<=m2<=m3<=L, and m1+m2+m3=0
+          // Loop enforces -L <= m1 <= 0 <= m2 <= m3 <= L, and m1 + m2 + m3 = 0
 
           // For even L, W3j is invariant under permutation of
-          // (m1,m2,m3) and (m1,m2,m3)->(-m1,-m2,-m3). The loop
+          // (m1, m2, m3) and (m1, m2, m3) -> (-m1, -m2, -m3). The loop
           // structure enforces visiting only one member of each
           // such symmetry (invariance) group.
 
-          // m1 <= 0, and Qlm[-m] = (-1)^m*conjg(Qlm[m])
-          const double Q1Q2_r = (qnm_r[il][-m1]*qnm_r[il][m2] + qnm_i[il][-m1]*qnm_i[il][m2])*sgn;
-          const double Q1Q2_i = (qnm_r[il][-m1]*qnm_i[il][m2] - qnm_i[il][-m1]*qnm_r[il][m2])*sgn;
-          const double Q1Q2Q3 = Q1Q2_r*qnm_r[il][m3] - Q1Q2_i*qnm_i[il][m3];
+          // m1 <= 0, and Qlm[-m] = (-1)^m * conjg(Qlm[m])
+          const double Q1Q2_r = (qnm_r[il][-m1] * qnm_r[il][m2] + qnm_i[il][-m1] * qnm_i[il][m2]) * sgn;
+          const double Q1Q2_i = (qnm_r[il][-m1] * qnm_i[il][m2] - qnm_i[il][-m1] * qnm_r[il][m2]) * sgn;
+          const double Q1Q2Q3 = Q1Q2_r * qnm_r[il][m3] - Q1Q2_i * qnm_i[il][m3];
           const double c = w3jlist[widx_count++];
-          wlsum += Q1Q2Q3*c;
+          wlsum += Q1Q2Q3 * c;
 
         }
       }
-      qn[jj++] = wlsum/qnormfac2[il];
+      qn[jj++] = wlsum / qnormfac2[il];
       nterms++;
-=======
-      for (int m1 = 0; m1 < 2 * l + 1; m1++) {
-        for (int m2 = MAX(0, l - m1); m2 < MIN(2 * l + 1, 3 * l - m1 + 1); m2++) {
-          int m = m1 + m2 - l;
-          double qm1qm2_r = qnm_r[il][m1] * qnm_r[il][m2] - qnm_i[il][m1] * qnm_i[il][m2];
-          double qm1qm2_i = qnm_r[il][m1] * qnm_i[il][m2] + qnm_i[il][m1] * qnm_r[il][m2];
-          wlsum += (qm1qm2_r * qnm_r[il][m] + qm1qm2_i * qnm_i[il][m]) * cglist[idxcg_count];
-          idxcg_count++;
-        }
-      }
-      qn[jj++] = wlsum / sqrt(2 * l + 1);
->>>>>>> bd373d60
     }
   }
 
@@ -607,31 +554,11 @@
     const int jptr = jj-nterms;
     if (!wlflag) jj = jptr;
     for (int il = 0; il < nqlist; il++) {
-<<<<<<< HEAD
       if (qn[il] < QEPSILON)
         qn[jj++] = 0.0;
       else {
-        double qnfac = qnormfac[il]/qn[il];
+        double qnfac = qnormfac[il] / qn[il];
         qn[jj++] = qn[jptr+il] * (qnfac*qnfac*qnfac) * qnormfac2[il];
-=======
-      int l = qlist[il];
-      double wlsum = 0.0;
-      for (int m1 = 0; m1 < 2 * l + 1; m1++) {
-        for (int m2 = MAX(0, l - m1); m2 < MIN(2 * l + 1, 3 * l - m1 + 1); m2++) {
-          int m = m1 + m2 - l;
-          double qm1qm2_r = qnm_r[il][m1] * qnm_r[il][m2] - qnm_i[il][m1] * qnm_i[il][m2];
-          double qm1qm2_i = qnm_r[il][m1] * qnm_i[il][m2] + qnm_i[il][m1] * qnm_r[il][m2];
-          wlsum += (qm1qm2_r * qnm_r[il][m] + qm1qm2_i * qnm_i[il][m]) * cglist[idxcg_count];
-          idxcg_count++;
-        }
-      }
-      if (qn[il] < QEPSILON)
-        qn[jj++] = 0.0;
-      else {
-        double qnormfac = sqrt(MY_4PI / (2 * l + 1));
-        double qnfac = qnormfac / qn[il];
-        qn[jj++] = wlsum / sqrt(2 * l + 1) * (qnfac * qnfac * qnfac);
->>>>>>> bd373d60
       }
     }
   }
@@ -647,21 +574,15 @@
         qn[jj++] = 0.0;
       }
     else {
-<<<<<<< HEAD
-      double qnfac = qnormfac[il]/qn[il];
+      double qnfac = qnormfac[il] / qn[il];
       for (int m = -l; m < 0; m++) {
         // Computed only qnm for m>=0.
         // qnm[-m] = (-1)^m * conjg(qnm[m])
-        const int sgn = 1 - 2*(m&1); // sgn = (-1)^m
+        const int sgn = 1 - 2 * (m & 1); // sgn = (-1)^m
         qn[jj++] =  qnm_r[il][-m] * qnfac * sgn;
         qn[jj++] = -qnm_i[il][-m] * qnfac * sgn;
       }
-      for (int m = 0; m < l+1; m++) {
-=======
-      double qnormfac = sqrt(MY_4PI / (2 * l + 1));
-      double qnfac = qnormfac / qn[il];
-      for (int m = 0; m < 2 * l + 1; m++) {
->>>>>>> bd373d60
+      for (int m = 0; m < l + 1; m++) {
         qn[jj++] = qnm_r[il][m] * qnfac;
         qn[jj++] = qnm_i[il][m] * qnfac;
       }
@@ -721,8 +642,6 @@
 
 void ComputeOrientOrderAtom::init_wigner3j()
 {
-<<<<<<< HEAD
-
   int widx_count = 0;
 
   for (int il = 0; il<nqlist; il++) {
@@ -804,64 +723,6 @@
     const int m1t = 1 - 2*(t&1);
     s += m1t/x(lmax,lmax,lmax,alpha,beta,gamma,t);
     t++;
-=======
-  double sum, dcg, sfaccg, sfac1, sfac2;
-  int m, aa2, bb2, cc2;
-  int ifac, idxcg_count;
-
-  idxcg_count = 0;
-  for (int il = 0; il < nqlist; il++) {
-    int l = qlist[il];
-    for (int m1 = 0; m1 < 2 * l + 1; m1++)
-      for (int m2 = MAX(0, l - m1); m2 < MIN(2 * l + 1, 3 * l - m1 + 1); m2++) idxcg_count++;
-  }
-  idxcg_max = idxcg_count;
-  memory->destroy(cglist);
-  memory->create(cglist, idxcg_max, "computeorientorderatom:cglist");
-
-  idxcg_count = 0;
-  for (int il = 0; il < nqlist; il++) {
-    int l = qlist[il];
-    for (int m1 = 0; m1 < 2 * l + 1; m1++) {
-      aa2 = m1 - l;
-      for (int m2 = MAX(0, l - m1); m2 < MIN(2 * l + 1, 3 * l - m1 + 1); m2++) {
-        bb2 = m2 - l;
-        m = aa2 + bb2 + l;
-
-        // clang-format off
-
-        sum = 0.0;
-        for (int z = MAX(0, MAX(-aa2, bb2));
-             z <= MIN(l, MIN(l - aa2, l + bb2)); z++) {
-          ifac = z % 2 ? -1 : 1;
-          sum += ifac /
-            (factorial(z) *
-             factorial(l - z) *
-             factorial(l - aa2 - z) *
-             factorial(l + bb2 - z) *
-             factorial(aa2 + z) *
-             factorial(-bb2 + z));
-        }
-
-        cc2 = m - l;
-        sfaccg = sqrt(factorial(l + aa2) *
-                      factorial(l - aa2) *
-                      factorial(l + bb2) *
-                      factorial(l - bb2) *
-                      factorial(l + cc2) *
-                      factorial(l - cc2) *
-                      (2*l + 1));
-        // clang-format on
-
-        sfac1 = factorial(3 * l + 1);
-        sfac2 = factorial(l);
-        dcg = sqrt(sfac2 * sfac2 * sfac2 / sfac1);
-
-        cglist[idxcg_count] = sum * dcg * sfaccg;
-        idxcg_count++;
-      }
-    }
->>>>>>> bd373d60
   }
   return sgn*g*s;
 }