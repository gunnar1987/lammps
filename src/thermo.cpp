--- conflicted
+++ resolved
@@ -161,32 +161,11 @@
   nfield_initial = utils::trim_and_count_words(line);
   allocate();
   parse_fields(line);
-<<<<<<< HEAD
 
   //RS allocate thermo_values since nfield is now known
   thermo_values = new double[nfield];
   // printf("DEBUG: allocated %d fields for thermo_values\n" , nfield); 
 
-  // format strings
-
-  char *bigint_format = (char *) BIGINT_FORMAT;
-  char *fformat_multi = (char *) "---------------- Step %%8%s ----- "
-    "CPU = %%11.4f (sec) ----------------";
-
-  sprintf(format_multi,fformat_multi,&bigint_format[1]);
-  format_float_one_def = (char *) "%12.8g";
-  format_float_multi_def = (char *) "%14.4f";
-  format_int_one_def = (char *) "%8d";
-  format_int_multi_def = (char *) "%14d";
-  sprintf(format_bigint_one_def,"%%8%s",&bigint_format[1]);
-  sprintf(format_bigint_multi_def,"%%14%s",&bigint_format[1]);
-
-  format_line_user = nullptr;
-  format_float_user = nullptr;
-  format_int_user = nullptr;
-  format_bigint_user = nullptr;
-=======
->>>>>>> e745c8aa
 }
 
 /* ---------------------------------------------------------------------- */
@@ -434,16 +413,16 @@
   for (ifield = 0; ifield < nfield; ifield++) {
     (this->*vfunc[ifield])();
     if (vtype[ifield] == FLOAT) {
-<<<<<<< HEAD
-      loc += sprintf(&line[loc],format[ifield],dvalue);
+      snprintf(fmtbuf, sizeof(fmtbuf), format[ifield].c_str(), dvalue);
+      line += fmtbuf;
       tvalue = dvalue;
-    }
-    else if (vtype[ifield] == INT) {
-      loc += sprintf(&line[loc],format[ifield],ivalue);
+    } else if (vtype[ifield] == INT) {
+      snprintf(fmtbuf, sizeof(fmtbuf), format[ifield].c_str(), ivalue);
+      line += fmtbuf;
       tvalue = ivalue;
-    }
-    else if (vtype[ifield] == BIGINT) {
-      loc += sprintf(&line[loc],format[ifield],bivalue);
+    } else if (vtype[ifield] == BIGINT) {
+      snprintf(fmtbuf, sizeof(fmtbuf), format[ifield].c_str(), bivalue);
+      line += fmtbuf;
       tvalue = bivalue;
     }
 
@@ -451,17 +430,6 @@
     // printf("DEBUG add value %12.6f for field %d\n", tvalue, ifield);
     thermo_values[ifield] = tvalue; 
 
-=======
-      snprintf(fmtbuf, sizeof(fmtbuf), format[ifield].c_str(), dvalue);
-      line += fmtbuf;
-    } else if (vtype[ifield] == INT) {
-      snprintf(fmtbuf, sizeof(fmtbuf), format[ifield].c_str(), ivalue);
-      line += fmtbuf;
-    } else if (vtype[ifield] == BIGINT) {
-      snprintf(fmtbuf, sizeof(fmtbuf), format[ifield].c_str(), bivalue);
-      line += fmtbuf;
-    }
->>>>>>> e745c8aa
   }
 
   // print line to screen and logfile
@@ -817,22 +785,12 @@
   delete[] id_fix;
   delete[] fixes;
 
-<<<<<<< HEAD
-  for (int i = 0; i < nfix; i++) delete [] id_fix[i];
-  delete [] id_fix;
-  delete [] fixes;
-
-  for (int i = 0; i < nvariable; i++) delete [] id_variable[i];
-  delete [] id_variable;
-  delete [] variables;
-
-  //RS deallocating thermo_values
-  delete [] thermo_values;
-=======
   for (int i = 0; i < nvariable; i++) delete[] id_variable[i];
   delete[] id_variable;
   delete[] variables;
->>>>>>> e745c8aa
+
+  //RS deallocating thermo_values
+  delete [] thermo_values;
 }
 
 /* ----------------------------------------------------------------------
