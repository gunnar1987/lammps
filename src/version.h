<<<<<<< HEAD
#define LAMMPS_VERSION "2 Aug 2018"
=======
#define LAMMPS_VERSION "22 Aug 2018"
>>>>>>> b47e4922
<|MERGE_RESOLUTION|>--- conflicted
+++ resolved
@@ -1,5 +1 @@
-<<<<<<< HEAD
-#define LAMMPS_VERSION "2 Aug 2018"
-=======
-#define LAMMPS_VERSION "22 Aug 2018"
->>>>>>> b47e4922
+#define LAMMPS_VERSION "22 Aug 2018"