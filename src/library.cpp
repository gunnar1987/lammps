/* ----------------------------------------------------------------------
   LAMMPS - Large-scale Atomic/Molecular Massively Parallel Simulator
   http://lammps.sandia.gov, Sandia National Laboratories
   Steve Plimpton, sjplimp@sandia.gov

   Copyright (2003) Sandia Corporation.  Under the terms of Contract
   DE-AC04-94AL85000 with Sandia Corporation, the U.S. Government retains
   certain rights in this software.  This software is distributed under
   the GNU General Public License.

   See the README file in the top-level LAMMPS directory.
------------------------------------------------------------------------- */

// C style library interface to LAMMPS.
// See the manual for detailed documentation.

#include "library.h"
#include <mpi.h>

#include "atom.h"
#include "atom_vec.h"
#include "comm.h"
#include "compute.h"
#include "domain.h"
#include "error.h"
#include "fix.h"
#include "fix_external.h"
#include "force.h"
#include "group.h"
#include "info.h"
#include "input.h"
#include "memory.h"
#include "modify.h"
#include "neigh_list.h"
#include "neighbor.h"
#include "output.h"
#include "thermo.h"
#include "universe.h"
#include "update.h"
#include "variable.h"

#include <cstring>
#include <vector>

#if defined(LAMMPS_EXCEPTIONS)
#include "exceptions.h"
#endif

using namespace LAMMPS_NS;

// for printing the non-null pointer argument warning only once

static int ptr_argument_flag = 1;
static void ptr_argument_warning()
{
  if (!ptr_argument_flag) return;
  fprintf(stderr,"Using a 'void **' argument to return the LAMMPS handle "
          "is deprecated.  Please use the return value instead.\n");
  ptr_argument_flag = 0;
}

// ----------------------------------------------------------------------
// utility macros
// ----------------------------------------------------------------------

/* ----------------------------------------------------------------------
   macros for optional code path which captures all exceptions
   and stores the last error message. These assume there is a variable lmp
   which is a pointer to the current LAMMPS instance.

   Usage:

   BEGIN_CAPTURE
   {
     // code paths which might throw exception
     ...
   }
   END_CAPTURE
------------------------------------------------------------------------- */

#ifdef LAMMPS_EXCEPTIONS
#define BEGIN_CAPTURE \
  Error *error = lmp->error; \
  try

#define END_CAPTURE \
  catch(LAMMPSAbortException &ae) { \
    int nprocs = 0; \
    MPI_Comm_size(ae.universe, &nprocs ); \
    \
    if (nprocs > 1) { \
      error->set_last_error(ae.message, ERROR_ABORT); \
    } else { \
      error->set_last_error(ae.message, ERROR_NORMAL); \
    } \
  } catch(LAMMPSException &e) { \
    error->set_last_error(e.message, ERROR_NORMAL); \
  }
#else
#define BEGIN_CAPTURE
#define END_CAPTURE
#endif

// ----------------------------------------------------------------------
// Library functions to create/destroy an instance of LAMMPS
// ----------------------------------------------------------------------

/** Create instance of the LAMMPS class and return pointer to it.
 *
\verbatim embed:rst

The :cpp:func:`lammps_open` function creates a new :cpp:class:`LAMMPS
<LAMMPS_NS::LAMMPS>` class instance while passing in a list of strings
as if they were :doc:`command-line arguments <Run_options>` for the
LAMMPS executable, and an MPI communicator for LAMMPS to run under.
Since the list of arguments is **exactly** as when called from the
command line, the first argument would be the name of the executable and
thus is otherwise ignored.  However ``argc`` may be set to 0 and then
``argv`` may be ``NULL``.  If MPI is not yet initialized, ``MPI_Init()``
will be called during creation of the LAMMPS class instance.

If for some reason the creation or initialization of the LAMMPS instance
fails a null pointer is returned.

.. versionchanged:: 18Sep2020

   This function now has the pointer to the created LAMMPS class
   instance as return value.  For backward compatibility it is still
   possible to provide the address of a pointer variable as final
   argument *ptr*\ .

.. deprecated:: 18Sep2020

   The *ptr* argument will be removed in a future release of LAMMPS.
   It should be set to ``NULL`` instead.

.. note::

   This function is not declared when the code linking to the LAMMPS
   library interface is compiled with ``-DLAMMPS_LIB_NO_MPI``, or
   contains a ``#define LAMMPS_LIB_NO_MPI 1`` statement before
   ``#include "library.h"``.  In that case, you must use the
   :cpp:func:`lammps_open_no_mpi` function.

*See also*
   :cpp:func:`lammps_open_no_mpi`, :cpp:func:`lammps_open_fortran`

\endverbatim
 *
 * \param  argc  number of command line arguments
 * \param  argv  list of command line argument strings
 * \param  comm  MPI communicator for this LAMMPS instance
 * \param  ptr   pointer to a void pointer variable which serves
 *               as a handle; may be ``NULL``
 * \return       pointer to new LAMMPS instance cast to ``void *`` */

void *lammps_open(int argc, char **argv, MPI_Comm comm, void **ptr)
{
  LAMMPS *lmp = nullptr;
  lammps_mpi_init();
  if (ptr) ptr_argument_warning();

#ifdef LAMMPS_EXCEPTIONS
  try
  {
    lmp = new LAMMPS(argc, argv, comm);
    if (ptr) *ptr = (void *) lmp;
  }
  catch(LAMMPSException &e) {
    fmt::print(stderr, "LAMMPS Exception: {}", e.message);
    *ptr = nullptr;
  }
#else
  lmp = new LAMMPS(argc, argv, comm);
  if (ptr) *ptr = (void *) lmp;
#endif
  return (void *) lmp;
}

/* ---------------------------------------------------------------------- */

/** Variant of ``lammps_open()`` that implicitly uses ``MPI_COMM_WORLD``.
 *
\verbatim embed:rst

This function is a version of :cpp:func:`lammps_open`, that is missing
the MPI communicator argument.  It will use ``MPI_COMM_WORLD`` instead.
The type and purpose of arguments and return value are otherwise the
same.

Outside of the convenience, this function is useful, when the LAMMPS
library was compiled in serial mode, but the calling code runs in
parallel and the ``MPI_Comm`` data type of the STUBS library would not
be compatible with that of the calling code.

If for some reason the creation or initialization of the LAMMPS instance
fails a null pointer is returned.

.. versionchanged:: 18Sep2020

   This function now has the pointer to the created LAMMPS class
   instance as return value.  For backward compatibility it is still
   possible to provide the address of a pointer variable as final
   argument *ptr*\ .

.. deprecated:: 18Sep2020

   The *ptr* argument will be removed in a future release of LAMMPS.
   It should be set to ``NULL`` instead.


*See also*
   :cpp:func:`lammps_open`, :cpp:func:`lammps_open_fortran`

\endverbatim
 *
 * \param  argc  number of command line arguments
 * \param  argv  list of command line argument strings
 * \param  ptr   pointer to a void pointer variable
 *               which serves as a handle; may be ``NULL``
 * \return       pointer to new LAMMPS instance cast to ``void *`` */

void *lammps_open_no_mpi(int argc, char **argv, void **ptr)
{
  return lammps_open(argc,argv,MPI_COMM_WORLD,ptr);
}

/* ---------------------------------------------------------------------- */

/** Variant of ``lammps_open()`` using a Fortran MPI communicator.
 *
\verbatim embed:rst

This function is a version of :cpp:func:`lammps_open`, that uses an
integer for the MPI communicator as the MPI Fortran interface does.  It
is used in the :f:func:`lammps` constructor of the LAMMPS Fortran
module.  Internally it converts the *f_comm* argument into a C-style MPI
communicator with ``MPI_Comm_f2c()`` and then calls
:cpp:func:`lammps_open`.

If for some reason the creation or initialization of the LAMMPS instance
fails a null pointer is returned.

.. versionadded:: 18Sep2020

*See also*
   :cpp:func:`lammps_open_fortran`, :cpp:func:`lammps_open_no_mpi`

\endverbatim
 *
 * \param  argc   number of command line arguments
 * \param  argv   list of command line argument strings
 * \param  f_comm Fortran style MPI communicator for this LAMMPS instance
 * \return        pointer to new LAMMPS instance cast to ``void *`` */

void *lammps_open_fortran(int argc, char **argv, int f_comm)
{
  lammps_mpi_init();
  MPI_Comm c_comm = MPI_Comm_f2c((MPI_Fint)f_comm);
  return lammps_open(argc, argv, c_comm, nullptr);
}

/* ---------------------------------------------------------------------- */

/** Delete a LAMMPS instance created by lammps_open() or its variants.
 *
\verbatim embed:rst

This function deletes the LAMMPS class instance pointed to by ``handle``
that was created by one of the :cpp:func:`lammps_open` variants.  It
does **not** call ``MPI_Finalize()`` to allow creating and deleting
multiple LAMMPS instances concurrently or sequentially.  See
:cpp:func:`lammps_mpi_finalize` for a function performing this operation.

\endverbatim
 *
 * \param  handle  pointer to a previously created LAMMPS instance */

void lammps_close(void *handle)
{
  LAMMPS *lmp = (LAMMPS *) handle;
  delete lmp;
}

/* ---------------------------------------------------------------------- */

/** Ensure the MPI environment is initialized.
 *
\verbatim embed:rst

The MPI standard requires that any MPI application must call
``MPI_Init()`` exactly once before performing any other MPI function
calls.  This function checks, whether MPI is already initialized and
calls ``MPI_Init()`` in case it is not.

.. versionadded:: 18Sep2020

\endverbatim */

void lammps_mpi_init()
{
  int flag;
  MPI_Initialized(&flag);

  if (!flag) {
    // provide a dummy argc and argv for MPI_Init().
    int argc = 1;
    char *args[] = { (char *)"liblammps" , nullptr  };
    char **argv = args;
    MPI_Init(&argc,&argv);
  }
}

/* ---------------------------------------------------------------------- */

/** Shut down the MPI infrastructure.
 *
\verbatim embed:rst

The MPI standard requires that any MPI application calls
``MPI_Finalize()`` before exiting.  Even if a calling program does not
do any MPI calls, MPI is still initialized internally to avoid errors
accessing any MPI functions.  This function should then be called right
before exiting the program to wait until all (parallel) tasks are
completed and then MPI is cleanly shut down.  After this function no
more MPI calls may be made.

.. versionadded:: 18Sep2020

\endverbatim */

void lammps_mpi_finalize()
{
  MPI_Barrier(MPI_COMM_WORLD);
  MPI_Finalize();
}

/* ---------------------------------------------------------------------- */

/** Free memory buffer allocated by LAMMPS.
 *
\verbatim embed:rst

Some of the LAMMPS C library interface functions return data as pointer
to a buffer that has been allocated by LAMMPS or the library interface.
This function can be used to delete those in order to avoid memory
leaks.

\endverbatim
 *
 * \param  ptr  pointer to data allocated by LAMMPS */

void lammps_free(void *ptr)
{
  free(ptr);
}

// ----------------------------------------------------------------------
// Library functions to process commands
// ----------------------------------------------------------------------

/** Process LAMMPS input from a file.
 *
\verbatim embed:rst

This function processes commands in the file pointed to by *filename*
line by line and thus functions very similar to the :doc:`include
<include>` command. The function returns when the end of the file is
reached and the commands have completed.

The actual work is done by the functions
:cpp:func:`Input::file(const char *)<void LAMMPS_NS::Input::file(const char *)>`
and :cpp:func:`Input::file()<void LAMMPS_NS::Input::file()>`.

\endverbatim
 *
 * \param  handle    pointer to a previously created LAMMPS instance
 * \param  filename  name of a file with LAMMPS input */

void lammps_file(void *handle, const char *filename)
{
  LAMMPS *lmp = (LAMMPS *) handle;

  BEGIN_CAPTURE
  {
    if (lmp->update->whichflag != 0)
      lmp->error->all(FLERR,"Library error: issuing LAMMPS commands "
                      "during a run is not allowed.");
    else
      lmp->input->file(filename);
  }
  END_CAPTURE
}

/* ---------------------------------------------------------------------- */

/** Process a single LAMMPS input command from a string.
 *
\verbatim embed:rst

This function tells LAMMPS to execute the single command in the string
*cmd*.  The entire string is considered as command and need not have a
(final) newline character.  Newline characters in the body of the
string, however, will be treated as part of the command and will **not**
start a second command.  The function :cpp:func:`lammps_commands_string`
processes a string with multiple command lines.

The function returns the name of the command on success or ``NULL`` when
passing a string without a command.

\endverbatim
 *
 * \param  handle  pointer to a previously created LAMMPS instance
 * \param  cmd     string with a single LAMMPS command
 * \return         string with parsed command name or ``NULL`` */

char *lammps_command(void *handle, const char *cmd)
{
  LAMMPS *lmp = (LAMMPS *) handle;
  char *result = nullptr;

  BEGIN_CAPTURE
  {
    if (lmp->update->whichflag != 0)
      lmp->error->all(FLERR,"Library error: issuing LAMMPS commands "
                      "during a run is not allowed.");
    else
      result = lmp->input->one(cmd);
  }
  END_CAPTURE

  return result;
}

/* ---------------------------------------------------------------------- */

/** Process multiple LAMMPS input commands from list of strings.
 *
\verbatim embed:rst

This function processes multiple commands from a list of strings by
first concatenating the individual strings in *cmds* into a single
string, inserting newline characters as needed.  The combined string
is passed to :cpp:func:`lammps_commands_string` for processing.

\endverbatim
 *
 * \param  handle  pointer to a previously created LAMMPS instance
 * \param  ncmd    number of lines in *cmds*
 * \param  cmds    list of strings with LAMMPS commands */

void lammps_commands_list(void *handle, int ncmd, const char **cmds)
{
  LAMMPS *lmp = (LAMMPS *) handle;

  int n = ncmd+1;
  for (int i = 0; i < ncmd; i++) n += strlen(cmds[i]);

  char *str = (char *) lmp->memory->smalloc(n,"lib/commands/list:str");
  str[0] = '\0';
  n = 0;

  for (int i = 0; i < ncmd; i++) {
    strcpy(&str[n],cmds[i]);
    n += strlen(cmds[i]);
    if (str[n-1] != '\n') {
      str[n] = '\n';
      str[n+1] = '\0';
      n++;
    }
  }

  lammps_commands_string(handle,str);
  lmp->memory->sfree(str);
}

/* ---------------------------------------------------------------------- */

/** Process a block of LAMMPS input commands from a single string.
 *
\verbatim embed:rst

This function processes a multi-line string similar to a block of
commands from a file.  The string may have multiple lines (separated by
newline characters) and also single commands may be distributed over
multiple lines with continuation characters ('&').  Those lines are
combined by removing the '&' and the following newline character.  After
this processing the string is handed to LAMMPS for parsing and
executing.

.. note::

   Multi-line commands enabled by triple quotes will NOT work with
   this function.

\endverbatim
 *
 * \param  handle  pointer to a previously created LAMMPS instance
 * \param  str     string with block of LAMMPS input commands */

void lammps_commands_string(void *handle, const char *str)
{
  LAMMPS *lmp = (LAMMPS *) handle;

  // make copy of str so can strtok() it

  int n = strlen(str) + 1;
  char *copy = new char[n];
  strcpy(copy,str);

  BEGIN_CAPTURE
  {
    if (lmp->update->whichflag != 0) {
      lmp->error->all(FLERR,"Library error: issuing LAMMPS command during run");
    }

    char *ptr = copy;
    for (int i=0; i < n-1; ++i) {

      // handle continuation character as last character in line or string
      if ((copy[i] == '&') && (copy[i+1] == '\n'))
        copy[i+1] = copy[i] = ' ';
      else if ((copy[i] == '&') && (copy[i+1] == '\0'))
        copy[i] = ' ';

      if (copy[i] == '\n') {
        copy[i] = '\0';
        lmp->input->one(ptr);
        ptr = copy + i+1;
      } else if (copy[i+1] == '\0')
        lmp->input->one(ptr);
    }
  }
  END_CAPTURE

  delete [] copy;
}

// -----------------------------------------------------------------------
// Library functions to extract info from LAMMPS or set data in LAMMPS
// -----------------------------------------------------------------------

/** Get numerical representation of the LAMMPS version date.
 *
\verbatim embed:rst

The :cpp:func:`lammps_version` function returns an integer representing
the version of the LAMMPS code in the format YYYYMMDD.  This can be used
to implement backward compatibility in software using the LAMMPS library
interface.  The specific format guarantees, that this version number is
growing with every new LAMMPS release.

\endverbatim
 *
 * \param  handle  pointer to a previously created LAMMPS instance
 * \return         an integer representing the version data in the
 *                 format YYYYMMDD */

int lammps_version(void *handle)
{
  LAMMPS *lmp = (LAMMPS *) handle;
  return lmp->num_ver;
}

/* ---------------------------------------------------------------------- */

/** Get memory usage information
 *
\verbatim embed:rst

This function will retrieve memory usage information for the current
LAMMPS instance or process.  The *meminfo* buffer will be filled with
3 different numbers (if supported by the operating system).  The first
is the tally (in MBytes) of all large memory allocations made by LAMMPS.
This is a lower boundary of how much memory is requested and does not
account for memory allocated on the stack or allocations via ``new``.
The second number is the current memory allocation of the current process
as returned by a memory allocation reporting in the system library.  The
third number is the maximum amount of RAM (not swap) used by the process
so far. If any of the two latter parameters is not supported by the operating
system it will be set to zero.

.. versionadded:: 18Sep2020

\endverbatim
 *
 * \param  handle   pointer to a previously created LAMMPS instance
 * \param  meminfo  buffer with space for at least 3 double to store
 * data in. */

void lammps_memory_usage(void *handle, double *meminfo)
{
  LAMMPS *lmp = (LAMMPS *) handle;
  Info info(lmp);
  info.get_memory_info(meminfo);
}

/* ---------------------------------------------------------------------- */

/** Return current LAMMPS world communicator as integer
 *
\verbatim embed:rst

This will take the LAMMPS "world" communicator and convert it to an
integer using ``MPI_Comm_c2f()``, so it is equivalent to the
corresponding MPI communicator in Fortran. This way it can be safely
passed around between different programming languages.  To convert it
to the C language representation use ``MPI_Comm_f2c()``.

If LAMMPS was compiled with MPI_STUBS, this function returns -1.

.. versionadded:: 18Sep2020

*See also*
   :cpp:func:`lammps_open_fortran`

\endverbatim
 *
 * \param  handle  pointer to a previously created LAMMPS instance
 * \return         Fortran representation of the LAMMPS world communicator */

int lammps_get_mpi_comm(void *handle)
{
#ifdef MPI_STUBS
  return -1;
#else
  LAMMPS *lmp = (LAMMPS *) handle;
  MPI_Fint f_comm = MPI_Comm_c2f(lmp->world);
  return f_comm;
#endif
}

/* ---------------------------------------------------------------------- */

/** Return the total number of atoms in the system.
 *
\verbatim embed:rst

This number may be very large when running large simulations across
multiple processors.  Depending on compile time choices, LAMMPS may be
using either 32-bit or a 64-bit integer to store this number. For
portability this function returns thus a double precision
floating point number, which can represent up to a 53-bit signed
integer exactly (:math:`\approx 10^{16}`).

As an alternative, you can use :cpp:func:`lammps_extract_global`
and cast the resulting pointer to an integer pointer of the correct
size and dereference it.  The size of that integer (in bytes) can be
queried by calling :cpp:func:`lammps_extract_setting` to return
the size of a ``bigint`` integer.

.. versionchanged:: 18Sep2020

   The type of the return value was changed from ``int`` to ``double``
   to accommodate reporting atom counts for larger systems that would
   overflow a 32-bit int without having to depend on a 64-bit bit
   integer type definition.

\endverbatim
 *
 * \param  handle  pointer to a previously created LAMMPS instance
 * \return         total number of atoms or 0 if value is too large */

double lammps_get_natoms(void *handle)
{
  LAMMPS *lmp = (LAMMPS *) handle;

  double natoms = static_cast<double>(lmp->atom->natoms);
  if (natoms > 9.0e15) return 0; // TODO:XXX why not -1?
  return natoms;
}

/* ---------------------------------------------------------------------- */

/** Get current value of a thermo keyword.
 *
\verbatim embed:rst

This function returns the current value of a :doc:`thermo keyword
<thermo_style>`.  Unlike :cpp:func:`lammps_extract_global` it does not
give access to the storage of the desired data but returns its value as
a ``double``, so it can also return information that is computed on-the-fly.

\endverbatim
 *
 * \param  handle   pointer to a previously created LAMMPS instance
 * \param  keyword  string with the name of the thermo keyword
 * \return          value of the requested thermo property or 0.0 */

double lammps_get_thermo(void *handle, const char *keyword)
{
  LAMMPS *lmp = (LAMMPS *) handle;
  double dval = 0.0;

  BEGIN_CAPTURE
  {
    lmp->output->thermo->evaluate_keyword(keyword,&dval);
  }
  END_CAPTURE

  return dval;
}

/* ---------------------------------------------------------------------- */

/** Extract simulation box parameters.
 *
\verbatim embed:rst

This function (re-)initializes the simulation box and boundary
information and then assign the designated data to the locations in the
pointers passed as arguments. Any argument (except the first) may be
a NULL pointer and then will not be assigned.

\endverbatim
 *
 * \param  handle   pointer to a previously created LAMMPS instance
 * \param  boxlo    pointer to 3 doubles where the lower box boundary is stored
 * \param  boxhi    pointer to 3 doubles where the upper box boundary is stored
 * \param  xy       pointer to a double where the xy tilt factor is stored
 * \param  yz       pointer to a double where the yz tilt factor is stored
 * \param  xz       pointer to a double where the xz tilt factor is stored
 * \param  pflags   pointer to 3 ints, set to 1 for periodic boundaries
                    and 0 for non-periodic
 * \param  boxflag  pointer to an int, which is set to 1 if the box will be
 *                  changed during a simulation by a fix and 0 if not. */

void lammps_extract_box(void *handle, double *boxlo, double *boxhi,
                        double *xy, double *yz, double *xz,
                        int *pflags, int *boxflag)
{
  LAMMPS *lmp = (LAMMPS *) handle;
  Domain *domain = lmp->domain;

  BEGIN_CAPTURE
  {
    // do nothing if box does not yet exist
    if ((lmp->domain->box_exist == 0)
        && (lmp->comm->me == 0)) {
      lmp->error->warning(FLERR,"Calling lammps_extract_box without a box");
      return;
    }

    // domain->init() is needed to update domain->box_change
    domain->init();

    if (boxlo) {
      boxlo[0] = domain->boxlo[0];
      boxlo[1] = domain->boxlo[1];
      boxlo[2] = domain->boxlo[2];
    }
    if (boxhi) {
      boxhi[0] = domain->boxhi[0];
      boxhi[1] = domain->boxhi[1];
      boxhi[2] = domain->boxhi[2];
    }
    if (xy) *xy = domain->xy;
    if (yz) *yz = domain->yz;
    if (xz) *xz = domain->xz;

    if (pflags) {
      pflags[0] = domain->periodicity[0];
      pflags[1] = domain->periodicity[1];
      pflags[2] = domain->periodicity[2];
    }
    if (boxflag) *boxflag = domain->box_change;
  }
  END_CAPTURE
}

/* ---------------------------------------------------------------------- */

/** Reset simulation box parameters.
 *
\verbatim embed:rst

This function sets the simulation box dimensions (upper and lower bounds
and tilt factors) from the provided data and then re-initializes the box
information and all derived settings.

\endverbatim
 *
 * \param  handle   pointer to a previously created LAMMPS instance
 * \param  boxlo    pointer to 3 doubles containing the lower box boundary
 * \param  boxhi    pointer to 3 doubles containing the upper box boundary
 * \param  xy       xy tilt factor
 * \param  yz       yz tilt factor
 * \param  xz       xz tilt factor */

void lammps_reset_box(void *handle, double *boxlo, double *boxhi,
                      double xy, double yz, double xz)
{
  LAMMPS *lmp = (LAMMPS *) handle;
  Domain *domain = lmp->domain;

  BEGIN_CAPTURE
  {
    // error if box does not exist
    if ((lmp->domain->box_exist == 0)
        && (lmp->comm->me == 0)) {
      lmp->error->warning(FLERR,"Calling lammps_reset_box without a box");
      return;
    }
    domain->boxlo[0] = boxlo[0];
    domain->boxlo[1] = boxlo[1];
    domain->boxlo[2] = boxlo[2];
    domain->boxhi[0] = boxhi[0];
    domain->boxhi[1] = boxhi[1];
    domain->boxhi[2] = boxhi[2];

    domain->xy = xy;
    domain->yz = yz;
    domain->xz = xz;

    domain->set_global_box();
    lmp->comm->set_proc_grid();
    domain->set_local_box();
  }
  END_CAPTURE
}

/* ---------------------------------------------------------------------- */

/** Query LAMMPS about global settings.
 *
\verbatim embed:rst

This function will retrieve or compute global properties. In contrast to
:cpp:func:`lammps_get_thermo` this function returns an ``int``.  The
following keywords are currently supported.  If a keyword is not
recognized, the function returns -1.

.. list-table::
   :header-rows: 1
   :widths: auto

   * - Keyword
     - Description / Return value
   * - bigint
     - size of the ``bigint`` integer type, 4 or 8 bytes.
       Set at :ref:`compile time <size>`.
   * - tagint
     - size of the ``tagint`` integer type, 4 or 8 bytes.
       Set at :ref:`compile time <size>`.
   * - imageint
     - size of the ``imageint`` integer type, 4 or 8 bytes.
       Set at :ref:`compile time <size>`.
   * - dimension
     - Number of dimensions: 2 or 3. See :doc:`dimension`.
   * - box_exist
     - 1 if the simulation box is defined, 0 if not.
       See :doc:`create_box`.
   * - triclinic
     - 1 if the the simulation box is triclinic, 0 if orthogonal.
       See :doc:`change_box`.
   * - nlocal
     - number of "owned" atoms of the current MPI rank.
   * - nghost
     - number of "ghost" atoms of the current MPI rank.
   * - nall
     - number of all "owned" and "ghost" atoms of the current MPI rank.
   * - nmax
     - maximum of nlocal+nghost across all MPI ranks (for per-atom data array size).
   * - ntypes
     - number of atom types
   * - molecule_flag
     - 1 if the atom style includes molecular topology data. See :doc:`atom_style`.
   * - q_flag
     - 1 if the atom style includes point charges. See :doc:`atom_style`.
   * - mu_flag
     - 1 if the atom style includes point dipoles. See :doc:`atom_style`.
   * - rmass_flag
     - 1 if the atom style includes per-atom masses, 0 if there are per-type masses. See :doc:`atom_style`.

*See also*
   :cpp:func:`lammps_extract_global`

\endverbatim
 *
 * \param  handle   pointer to a previously created LAMMPS instance
 * \param  keyword  string with the name of the thermo keyword
 * \return          value of the queried setting or -1 if unknown */

int lammps_extract_setting(void *handle, const char *keyword)
{
  LAMMPS *lmp = (LAMMPS *) handle;

// This can be customized by adding keywords and documenting them in the section above.
  if (strcmp(keyword,"bigint") == 0) return sizeof(bigint);
  if (strcmp(keyword,"tagint") == 0) return sizeof(tagint);
  if (strcmp(keyword,"imageint") == 0) return sizeof(imageint);

  if (strcmp(keyword,"dimension") == 0) return lmp->domain->dimension;
  if (strcmp(keyword,"box_exist") == 0) return lmp->domain->box_exist;
  if (strcmp(keyword,"triclinic") == 0) return lmp->domain->triclinic;

  if (strcmp(keyword,"nlocal") == 0) return lmp->atom->nlocal;
  if (strcmp(keyword,"nghost") == 0) return lmp->atom->nghost;
  if (strcmp(keyword,"nall") == 0) return lmp->atom->nlocal+lmp->atom->nghost;
  if (strcmp(keyword,"nmax") == 0) return lmp->atom->nmax;
  if (strcmp(keyword,"ntypes") == 0) return lmp->atom->ntypes;

  if (strcmp(keyword,"molecule_flag") == 0) return lmp->atom->molecule_flag;
  if (strcmp(keyword,"q_flag") == 0) return lmp->atom->q_flag;
  if (strcmp(keyword,"mu_flag") == 0) return lmp->atom->mu_flag;
  if (strcmp(keyword,"rmass_flag") == 0) return lmp->atom->rmass_flag;

  return -1;
}

/* ---------------------------------------------------------------------- */

/** Get pointer to internal global LAMMPS variables or arrays.
 *
\verbatim embed:rst

This function returns a pointer to the location of some global property
stored in one of the constituent classes of a LAMMPS instance.  The
returned pointer is cast to ``void *`` and needs to be cast to a pointer
of the type that the entity represents. The pointers returned by this
function are generally persistent; therefore it is not necessary to call
the function again, unless a :doc:`clear` command is issued which wipes
out and recreates the contents of the :cpp:class:`LAMMPS
<LAMMPS_NS::LAMMPS>` class.

Please also see :cpp:func:`lammps_extract_setting`,
:cpp:func:`lammps_get_thermo`, and :cpp:func:`lammps_extract_box`.

.. warning::

   Modifying the data in the location pointed to by the returned pointer
   may lead to inconsistent internal data and thus may cause failures or
   crashes or bogus simulations.  In general it is thus usually better
   to use a LAMMPS input command that sets or changes these parameters.
   Those will takes care of all side effects and necessary updates of
   settings derived from such settings.  Where possible a reference to
   such a command or a relevant section of the manual is given below.

This table lists the supported names, their data types, length of the
data area, and a short description.  The ``bigint`` type may be defined
to be either an ``int`` or an ``int64_t``.  This is selected at
:ref:`compile time <size>` and can be queried through calling
:cpp:func:`lammps_extract_setting`.

.. list-table::
   :header-rows: 1
   :widths: auto

   * - Name
     - Type
     - Length
     - Description
   * - units
     - char \*
     - 1
     - string with the current unit style. See :doc:`units`.
   * - dt
     - double
     - 1
     - length of the time step. See :doc:`timestep`.
   * - ntimestep
     - bigint
     - 1
     - current time step number. See :doc:`reset_timestep`.
   * - boxlo
     - double
     - 3
     - lower box boundaries. See :doc:`create_box`.
   * - boxhi
     - double
     - 3
     - upper box boundaries. See :doc:`create_box`.
   * - boxxlo
     - double
     - 1
     - lower box boundary in x-direction. See :doc:`create_box`.
   * - boxxhi
     - double
     - 1
     - upper box boundary in x-direction. See :doc:`create_box`.
   * - boxylo
     - double
     - 1
     - lower box boundary in y-direction. See :doc:`create_box`.
   * - boxyhi
     - double
     - 1
     - upper box boundary in y-direction. See :doc:`create_box`.
   * - boxzlo
     - double
     - 1
     - lower box boundary in z-direction. See :doc:`create_box`.
   * - boxzhi
     - double
     - 1
     - upper box boundary in z-direction. See :doc:`create_box`.
   * - periodicity
     - int
     - 3
     - 0 if non-periodic, 1 if periodic for x, y, and z;
       See :doc:`boundary`.
   * - triclinic
     - int
     - 1
     - 1 if the the simulation box is triclinic, 0 if orthogonal;
       See :doc:`change_box`.
   * - xy
     - double
     - 1
     - triclinic tilt factor. See :doc:`Howto_triclinic`.
   * - yz
     - double
     - 1
     - triclinic tilt factor. See :doc:`Howto_triclinic`.
   * - xz
     - double
     - 1
     - triclinic tilt factor. See :doc:`Howto_triclinic`.
   * - natoms
     - bigint
     - 1
     - total number of atoms in the simulation.
   * - nbonds
     - bigint
     - 1
     - total number of bonds in the simulation.
   * - nangles
     - bigint
     - 1
     - total number of angles in the simulation.
   * - ndihedrals
     - bigint
     - 1
     - total number of dihedrals in the simulation.
   * - nimpropers
     - bigint
     - 1
     - total number of impropers in the simulation.
   * - nlocal
     - int
     - 1
     - number of "owned" atoms of the current MPI rank.
   * - nghost
     - int
     - 1
     - number of "ghost" atoms of the current MPI rank.
   * - nmax
     - int
     - 1
     - maximum of nlocal+nghost across all MPI ranks (for per-atom data array size).
   * - ntypes
     - int
     - 1
     - number of atom types
   * - q_flag
     - int
     - 1
     - 1 if the atom style includes point charges. See :doc:`atom_style`.
   * - atime
     - double
     - 1
     - accumulated simulation time in time units.
   * - atimestep
     - bigint
     - 1
     - the number of the timestep when "atime" was last updated.
   * - boltz
     - double
     - 1
     - value of the "boltz" constant. See :doc:`units`.
   * - hplanck
     - double
     - 1
     - value of the "hplanck" constant. See :doc:`units`.
   * - mvv2e
     - double
     - 1
     - factor to convert :math:`\frac{1}{2}mv^2` for a particle to
       the current energy unit; See :doc:`units`.
   * - ftm2v
     - double
     - 1
     - (description missing) See :doc:`units`.
   * - mv2d
     - double
     - 1
     - (description missing) See :doc:`units`.
   * - nktv2p
     - double
     - 1
     - (description missing) See :doc:`units`.
   * - qqr2e
     - double
     - 1
     - factor to convert :math:`\frac{q_i q_j}{r}` to energy units;
       See :doc:`units`.
   * - qe2f
     - double
     - 1
     - (description missing) See :doc:`units`.
   * - vxmu2f
     - double
     - 1
     - (description missing) See :doc:`units`.
   * - xxt2kmu
     - double
     - 1
     - (description missing) See :doc:`units`.
   * - dielectric
     - double
     - 1
     - value of the dielectric constant. See :doc:`dielectric`.
   * - qqrd2e
     - double
     - 1
     - (description missing) See :doc:`units`.
   * - e_mass
     - double
     - 1
     - (description missing) See :doc:`units`.
   * - hhmrr2e
     - double
     - 1
     - (description missing) See :doc:`units`.
   * - mvh2r
     - double
     - 1
     - (description missing) See :doc:`units`.
   * - angstrom
     - double
     - 1
     - constant to convert current length unit to angstroms;
       1.0 for reduced (aka "lj") units. See :doc:`units`.
   * - femtosecond
     - double
     - 1
     - constant to convert current time unit to femtoseconds;
       1.0 for reduced (aka "lj") units
   * - qelectron
     - double
     - 1
     - (description missing) See :doc:`units`.

\endverbatim
 *
 * \param  handle   pointer to a previously created LAMMPS instance
 * \param  name     string with the name of the extracted property
 * \return          pointer (cast to ``void *``) to the location of the
                    requested property. NULL if name is not known. */

void *lammps_extract_global(void *handle, const char *name)
{
  LAMMPS *lmp = (LAMMPS *) handle;

  if (strcmp(name,"units") == 0) return (void *) lmp->update->unit_style;
  if (strcmp(name,"dt") == 0) return (void *) &lmp->update->dt;
  if (strcmp(name,"ntimestep") == 0) return (void *) &lmp->update->ntimestep;
  if (strcmp(name,"boxlo") == 0) return (void *) lmp->domain->boxlo;
  if (strcmp(name,"boxhi") == 0) return (void *) lmp->domain->boxhi;
  if (strcmp(name,"boxxlo") == 0) return (void *) &lmp->domain->boxlo[0];
  if (strcmp(name,"boxxhi") == 0) return (void *) &lmp->domain->boxhi[0];
  if (strcmp(name,"boxylo") == 0) return (void *) &lmp->domain->boxlo[1];
  if (strcmp(name,"boxyhi") == 0) return (void *) &lmp->domain->boxhi[1];
  if (strcmp(name,"boxzlo") == 0) return (void *) &lmp->domain->boxlo[2];
  if (strcmp(name,"boxzhi") == 0) return (void *) &lmp->domain->boxhi[2];
  if (strcmp(name,"periodicity") == 0) return (void *) lmp->domain->periodicity;
  if (strcmp(name,"triclinic") == 0) return (void *) &lmp->domain->triclinic;
  if (strcmp(name,"xy") == 0) return (void *) &lmp->domain->xy;
  if (strcmp(name,"xz") == 0) return (void *) &lmp->domain->xz;
  if (strcmp(name,"yz") == 0) return (void *) &lmp->domain->yz;
  if (strcmp(name,"natoms") == 0) return (void *) &lmp->atom->natoms;
  if (strcmp(name,"nbonds") == 0) return (void *) &lmp->atom->nbonds;
  if (strcmp(name,"nangles") == 0) return (void *) &lmp->atom->nangles;
  if (strcmp(name,"ndihedrals") == 0) return (void *) &lmp->atom->ndihedrals;
  if (strcmp(name,"nimpropers") == 0) return (void *) &lmp->atom->nimpropers;
  if (strcmp(name,"nlocal") == 0) return (void *) &lmp->atom->nlocal;
  if (strcmp(name,"nghost") == 0) return (void *) &lmp->atom->nghost;
  if (strcmp(name,"nmax") == 0) return (void *) &lmp->atom->nmax;
  if (strcmp(name,"ntypes") == 0) return (void *) &lmp->atom->ntypes;

  if (strcmp(name,"q_flag") == 0) return (void *) &lmp->atom->q_flag;

  // update->atime can be referenced as a pointer
  // thermo "timer" data cannot be, since it is computed on request
  // lammps_get_thermo() can access all thermo keywords by value

  if (strcmp(name,"atime") == 0) return (void *) &lmp->update->atime;
  if (strcmp(name,"atimestep") == 0) return (void *) &lmp->update->atimestep;

  // global constants defined by units

  if (strcmp(name,"boltz") == 0) return (void *) &lmp->force->boltz;
  if (strcmp(name,"hplanck") == 0) return (void *) &lmp->force->hplanck;
  if (strcmp(name,"mvv2e") == 0) return (void *) &lmp->force->mvv2e;
  if (strcmp(name,"ftm2v") == 0) return (void *) &lmp->force->ftm2v;
  if (strcmp(name,"mv2d") == 0) return (void *) &lmp->force->mv2d;
  if (strcmp(name,"nktv2p") == 0) return (void *) &lmp->force->nktv2p;
  if (strcmp(name,"qqr2e") == 0) return (void *) &lmp->force->qqr2e;
  if (strcmp(name,"qe2f") == 0) return (void *) &lmp->force->qe2f;
  if (strcmp(name,"vxmu2f") == 0) return (void *) &lmp->force->vxmu2f;
  if (strcmp(name,"xxt2kmu") == 0) return (void *) &lmp->force->xxt2kmu;
  if (strcmp(name,"dielectric") == 0) return (void *) &lmp->force->dielectric;
  if (strcmp(name,"qqrd2e") == 0) return (void *) &lmp->force->qqrd2e;
  if (strcmp(name,"e_mass") == 0) return (void *) &lmp->force->e_mass;
  if (strcmp(name,"hhmrr2e") == 0) return (void *) &lmp->force->hhmrr2e;
  if (strcmp(name,"mvh2r") == 0) return (void *) &lmp->force->mvh2r;

  if (strcmp(name,"angstrom") == 0) return (void *) &lmp->force->angstrom;
  if (strcmp(name,"femtosecond") == 0) return (void *) &lmp->force->femtosecond;
  if (strcmp(name,"qelectron") == 0) return (void *) &lmp->force->qelectron;

  return nullptr;
}

/* ---------------------------------------------------------------------- */

/** Get pointer to a LAMMPS per-atom property.
 *
\verbatim embed:rst

This function returns a pointer to the location of per-atom properties
(and per-atom-type properties in the case of the 'mass' keyword).
Per-atom data is distributed across sub-domains and thus MPI ranks.  The
returned pointer is cast to ``void *`` and needs to be cast to a pointer
of data type that the entity represents.

A table with supported keywords is included in the documentation
of the :cpp:func:`Atom::extract() <LAMMPS_NS::Atom::extract>` function.

.. warning::

   The pointers returned by this function are generally not persistent
   since per-atom data may be re-distributed, re-allocated, and
   re-ordered at every re-neighboring operation.

\endverbatim
 *
 * \param  handle  pointer to a previously created LAMMPS instance
 * \param  name    string with the name of the extracted property
 * \return         pointer (cast to ``void *``) to the location of the
 *                 requested data or ``NULL`` if not found. */

void *lammps_extract_atom(void *handle, const char *name)
{
  LAMMPS *lmp = (LAMMPS *) handle;
  return lmp->atom->extract(name);
}

/* ---------------------------------------------------------------------- */

/** Get data type of internal global LAMMPS variables or arrays.
 *
\verbatim embed:rst

This function returns an integer that encodes the data type of the global
property with the specified name. See :cpp:enum:`_LMP_DATATYPE_CONST` for valid
values. Callers of :cpp:func:`lammps_extract_global` can use this information
to then decide how to cast the (void*) pointer and access the data.

.. versionadded:: 18Sep2020

\endverbatim
 *
 * \param  handle   pointer to a previously created LAMMPS instance
 * \param  name     string with the name of the extracted property
 * \return          integer constant encoding the data type of the property
 *                  or -1 if not found. */

int lammps_extract_global_datatype(void *handle, const char *name)
{
  LAMMPS *lmp = (LAMMPS *) handle;

  if (strcmp(name,"units") == 0) return LAMMPS_STRING;
  if (strcmp(name,"dt") == 0) return LAMMPS_DOUBLE;
  if (strcmp(name,"ntimestep") == 0) return LAMMPS_BIGINT;
  if (strcmp(name,"boxlo") == 0) return LAMMPS_DOUBLE;
  if (strcmp(name,"boxhi") == 0) return LAMMPS_DOUBLE;
  if (strcmp(name,"boxxlo") == 0) return LAMMPS_DOUBLE;
  if (strcmp(name,"boxxhi") == 0) return LAMMPS_DOUBLE;
  if (strcmp(name,"boxylo") == 0) return LAMMPS_DOUBLE;
  if (strcmp(name,"boxyhi") == 0) return LAMMPS_DOUBLE;
  if (strcmp(name,"boxzlo") == 0) return LAMMPS_DOUBLE;
  if (strcmp(name,"boxzhi") == 0) return LAMMPS_DOUBLE;
  if (strcmp(name,"periodicity") == 0) return LAMMPS_INT;
  if (strcmp(name,"triclinic") == 0) return LAMMPS_INT;
  if (strcmp(name,"xy") == 0) return LAMMPS_DOUBLE;
  if (strcmp(name,"xz") == 0) return LAMMPS_DOUBLE;
  if (strcmp(name,"yz") == 0) return LAMMPS_DOUBLE;
  if (strcmp(name,"natoms") == 0) return LAMMPS_BIGINT;
  if (strcmp(name,"nbonds") == 0) return LAMMPS_BIGINT;
  if (strcmp(name,"nangles") == 0) return LAMMPS_BIGINT;
  if (strcmp(name,"ndihedrals") == 0) return LAMMPS_BIGINT;
  if (strcmp(name,"nimpropers") == 0) return LAMMPS_BIGINT;
  if (strcmp(name,"nlocal") == 0) return LAMMPS_INT;
  if (strcmp(name,"nghost") == 0) return LAMMPS_INT;
  if (strcmp(name,"nmax") == 0) return LAMMPS_INT;
  if (strcmp(name,"ntypes") == 0) return LAMMPS_INT;

  if (strcmp(name,"q_flag") == 0) return LAMMPS_INT;

  // update->atime can be referenced as a pointer
  // thermo "timer" data cannot be, since it is computed on request
  // lammps_get_thermo() can access all thermo keywords by value

  if (strcmp(name,"atime") == 0) return LAMMPS_DOUBLE;
  if (strcmp(name,"atimestep") == 0) return LAMMPS_BIGINT;

  // global constants defined by units

  if (strcmp(name,"boltz") == 0) return LAMMPS_DOUBLE;
  if (strcmp(name,"hplanck") == 0) return LAMMPS_DOUBLE;
  if (strcmp(name,"mvv2e") == 0) return LAMMPS_DOUBLE;
  if (strcmp(name,"ftm2v") == 0) return LAMMPS_DOUBLE;
  if (strcmp(name,"mv2d") == 0) return LAMMPS_DOUBLE;
  if (strcmp(name,"nktv2p") == 0) return LAMMPS_DOUBLE;
  if (strcmp(name,"qqr2e") == 0) return LAMMPS_DOUBLE;
  if (strcmp(name,"qe2f") == 0) return LAMMPS_DOUBLE;
  if (strcmp(name,"vxmu2f") == 0) return LAMMPS_DOUBLE;
  if (strcmp(name,"xxt2kmu") == 0) return LAMMPS_DOUBLE;
  if (strcmp(name,"dielectric") == 0) return LAMMPS_DOUBLE;
  if (strcmp(name,"qqrd2e") == 0) return LAMMPS_DOUBLE;
  if (strcmp(name,"e_mass") == 0) return LAMMPS_DOUBLE;
  if (strcmp(name,"hhmrr2e") == 0) return LAMMPS_DOUBLE;
  if (strcmp(name,"mvh2r") == 0) return LAMMPS_DOUBLE;

  if (strcmp(name,"angstrom") == 0) return LAMMPS_DOUBLE;
  if (strcmp(name,"femtosecond") == 0) return LAMMPS_DOUBLE;
  if (strcmp(name,"qelectron") == 0) return LAMMPS_DOUBLE;

  return -1;
}

/* ---------------------------------------------------------------------- */

/** Get data type of a LAMMPS per-atom property
 *
\verbatim embed:rst

This function returns an integer that encodes the data type of the per-atom
property with the specified name. See :cpp:enum:`_LMP_DATATYPE_CONST` for valid
values. Callers of :cpp:func:`lammps_extract_atom` can use this information
to then decide how to cast the (void*) pointer and access the data.

.. versionadded:: 18Sep2020

\endverbatim
 *
 * \param  handle  pointer to a previously created LAMMPS instance
 * \param  name    string with the name of the extracted property
 * \return         integer constant encoding the data type of the property
 *                 or -1 if not found.
 * */

int lammps_extract_atom_datatype(void *handle, const char *name)
{
  LAMMPS *lmp = (LAMMPS *) handle;
  return lmp->atom->extract_datatype(name);
}

/* ---------------------------------------------------------------------- */

/** Create N atoms from list of coordinates
 *
\verbatim embed:rst

The prototype for this function when compiling with ``-DLAMMPS_BIGBIG``
is:

.. code-block:: c

   int lammps_create_atoms(void *handle, int n, int64_t *id, int *type, double *x, double *v, int64_t *image, int bexpand);

This function creates additional atoms from a given list of coordinates
and a list of atom types.  Additionally the atom-IDs, velocities, and
image flags may be provided.  If atom-IDs are not provided, they will be
automatically created as a sequence following the largest existing
atom-ID.

This function is useful to add atoms to a simulation or - in tandem with
:cpp:func:`lammps_reset_box` - to restore a previously extracted and
saved state of a simulation.  Additional properties for the new atoms
can then be assigned via the :cpp:func:`lammps_scatter_atoms`
:cpp:func:`lammps_extract_atom` functions.

For non-periodic boundaries, atoms will **not** be created that have
coordinates outside the box unless it is a shrink-wrap boundary and the
shrinkexceed flag has been set to a non-zero value.  For periodic
boundaries atoms will be wrapped back into the simulation cell and its
image flags adjusted accordingly, unless explicit image flags are
provided.

The function returns the number of atoms created or -1 on failure, e.g.
when called before as box has been created.

Coordinates and velocities have to be given in a 1d-array in the order
X(1),Y(1),Z(1),X(2),Y(2),Z(2),...,X(N),Y(N),Z(N).

\endverbatim
 *
 * \param  handle   pointer to a previously created LAMMPS instance
 * \param  n        number of atoms, N, to be added to the system
 * \param  id       pointer to N atom IDs; ``NULL`` will generate IDs
 * \param  type     pointer to N atom types (required)
 * \param  x        pointer to 3N doubles with x-,y-,z- positions
                    of the new atoms (required)
 * \param  v        pointer to 3N doubles with x-,y-,z- velocities
                    of the new atoms (set to 0.0 if ``NULL``)
 * \param  image    pointer to N imageint sets of image flags, or ``NULL``
 * \param  bexpand  if 1, atoms outside of shrink-wrap boundaries will
                    still be created and not dropped and the box extended
 * \return          number of atoms created on success;
                    -1 on failure (no box, no atom IDs, etc.) */

int lammps_create_atoms(void *handle, int n, tagint *id, int *type,
                        double *x, double *v, imageint *image,
                        int bexpand)
{
  LAMMPS *lmp = (LAMMPS *) handle;
  bigint natoms_prev = lmp->atom->natoms;

  BEGIN_CAPTURE
  {
    // error if box does not exist or tags not defined

    int flag = 0;
    std::string msg("Failure in lammps_create_atoms: ");
    if (lmp->domain->box_exist == 0) {
      flag = 1;
      msg += "trying to create atoms before before simulation box is defined";
    }
    if (lmp->atom->tag_enable == 0) {
      flag = 1;
      msg += "must have atom IDs to use this function";
    }

    if (flag) {
      if (lmp->comm->me == 0) lmp->error->warning(FLERR,msg.c_str());
      return -1;
    }

    // loop over all N atoms on all MPI ranks
    // if this proc would own it based on its coordinates, invoke create_atom()
    // optionally set atom tags and velocities

    Atom *atom = lmp->atom;
    Domain *domain = lmp->domain;
    int nlocal = atom->nlocal;

    int nlocal_prev = nlocal;
    double xdata[3];

    for (int i = 0; i < n; i++) {
      xdata[0] = x[3*i];
      xdata[1] = x[3*i+1];
      xdata[2] = x[3*i+2];
      imageint * img = image ? image + i : nullptr;
      tagint     tag = id    ? id[i]     : 0;

      // create atom only on MPI rank that would own it

      if (!domain->ownatom(tag, xdata, img, bexpand)) continue;

      atom->avec->create_atom(type[i],xdata);
      if (id) atom->tag[nlocal] = id[i];
      else atom->tag[nlocal] = 0;
      if (v) {
        atom->v[nlocal][0] = v[3*i];
        atom->v[nlocal][1] = v[3*i+1];
        atom->v[nlocal][2] = v[3*i+2];
      }
      if (image) atom->image[nlocal] = image[i];
      nlocal++;
    }

    // if no tags are given explicitly, create new and unique tags

    if (id == nullptr) atom->tag_extend();

    // reset box info, if extended when adding atoms.

    if (bexpand) domain->reset_box();

    // need to reset atom->natoms inside LAMMPS

    bigint ncurrent = nlocal;
    MPI_Allreduce(&ncurrent,&lmp->atom->natoms,1,MPI_LMP_BIGINT,
                  MPI_SUM,lmp->world);

    // init per-atom fix/compute/variable values for created atoms

    atom->data_fix_compute_variable(nlocal_prev,nlocal);

    // if global map exists, reset it
    // invoke map_init() b/c atom count has grown

    if (lmp->atom->map_style != Atom::MAP_NONE) {
      lmp->atom->map_init();
      lmp->atom->map_set();
    }
  }
  END_CAPTURE;
  return (int) lmp->atom->natoms - natoms_prev;
}

// ----------------------------------------------------------------------
// Library functions to access data from computes, fixes, variables in LAMMPS
// ----------------------------------------------------------------------

/** Get pointer to data from a LAMMPS compute.
 *
\verbatim embed:rst

This function returns a pointer to the location of data provided by a
:doc:`compute` instance identified by the compute-ID.  Computes may
provide global, per-atom, or local data, and those may be a scalar, a
vector, or an array or they may provide the information about the
dimensions of the respective data.  Since computes may provide multiple
kinds of data, it is required to set style and type flags representing
what specific data is desired.  This also determines to what kind of
pointer the returned pointer needs to be cast to access the data
correctly.  The function returns ``NULL`` if the compute ID is not found
or the requested data is not available or current. The following table
lists the available options.

.. list-table::
   :header-rows: 1
   :widths: auto

   * - Style (see :cpp:enum:`_LMP_STYLE_CONST`)
     - Type (see :cpp:enum:`_LMP_TYPE_CONST`)
     - Returned type
     - Returned data
   * - LMP_STYLE_GLOBAL
     - LMP_TYPE_SCALAR
     - ``double *``
     - Global scalar
   * - LMP_STYLE_GLOBAL
     - LMP_TYPE_VECTOR
     - ``double *``
     - Global vector
   * - LMP_STYLE_GLOBAL
     - LMP_TYPE_ARRAY
     - ``double **``
     - Global array
   * - LMP_STYLE_GLOBAL
     - LMP_SIZE_VECTOR
     - ``int *``
     - Length of global vector
   * - LMP_STYLE_GLOBAL
     - LMP_SIZE_ROWS
     - ``int *``
     - Rows of global array
   * - LMP_STYLE_GLOBAL
     - LMP_SIZE_COLS
     - ``int *``
     - Columns of global array
   * - LMP_STYLE_ATOM
     - LMP_TYPE_VECTOR
     - ``double *``
     - Per-atom value
   * - LMP_STYLE_ATOM
     - LMP_TYPE_ARRAY
     - ``double **``
     - Per-atom vector
   * - LMP_STYLE_ATOM
     - LMP_SIZE_COLS
     - ``int *``
     - Columns in per-atom array, 0 if vector
   * - LMP_STYLE_LOCAL
     - LMP_TYPE_VECTOR
     - ``double *``
     - Local data vector
   * - LMP_STYLE_LOCAL
     - LMP_TYPE_ARRAY
     - ``double **``
     - Local data array
   * - LMP_STYLE_LOCAL
     - LMP_SIZE_ROWS
     - ``int *``
     - Number of local data rows
   * - LMP_STYLE_LOCAL
     - LMP_SIZE_COLS
     - ``int *``
     - Number of local data columns

.. warning::

   The pointers returned by this function are generally not persistent
   since the computed data may be re-distributed, re-allocated, and
   re-ordered at every invocation. It is advisable to re-invoke this
   function before the data is accessed, or make a copy if the data shall
   be used after other LAMMPS commands have been issued.

.. note::

   If the compute's data is not computed for the current step, the
   compute will be invoked.  LAMMPS cannot easily check at that time, if
   it is valid to invoke a compute, so it may fail with an error.  The
   caller has to check to avoid such an error.


\endverbatim
 *
 * \param  handle  pointer to a previously created LAMMPS instance
 * \param  id      string with ID of the compute
 * \param  style   constant indicating the style of data requested
                   (global, per-atom, or local)
 * \param  type    constant indicating type of data (scalar, vector,
                   or array) or size of rows or columns
 * \return         pointer (cast to ``void *``) to the location of the
 *                 requested data or ``NULL`` if not found. */

void *lammps_extract_compute(void *handle, char *id, int style, int type)
{
  LAMMPS *lmp = (LAMMPS *) handle;

  BEGIN_CAPTURE
  {
    int icompute = lmp->modify->find_compute(id);
    if (icompute < 0) return nullptr;
    Compute *compute = lmp->modify->compute[icompute];

    if (style == LMP_STYLE_GLOBAL) {
      if (type == LMP_TYPE_SCALAR) {
        if (!compute->scalar_flag) return nullptr;
        if (compute->invoked_scalar != lmp->update->ntimestep)
          compute->compute_scalar();
        return (void *) &compute->scalar;
      }
      if ((type == LMP_TYPE_VECTOR) || (type == LMP_SIZE_VECTOR)) {
        if (!compute->vector_flag) return nullptr;
        if (compute->invoked_vector != lmp->update->ntimestep)
          compute->compute_vector();
        if (type == LMP_TYPE_VECTOR)
          return (void *) compute->vector;
        else
          return (void *) &compute->size_vector;
      }
      if ((type == LMP_TYPE_ARRAY) || (type == LMP_SIZE_ROWS) || (type == LMP_SIZE_COLS)) {
        if (!compute->array_flag) return nullptr;
        if (compute->invoked_array != lmp->update->ntimestep)
          compute->compute_array();
        if (type == LMP_TYPE_ARRAY)
          return (void *) compute->array;
        else if (type == LMP_SIZE_ROWS)
          return (void *) &compute->size_array_rows;
        else
          return (void *) &compute->size_array_cols;
      }
    }

    if (style == LMP_STYLE_ATOM) {
      if (!compute->peratom_flag) return nullptr;
      if (compute->invoked_peratom != lmp->update->ntimestep)
        compute->compute_peratom();
      if (type == LMP_TYPE_VECTOR) return (void *) compute->vector_atom;
      if (type == LMP_TYPE_ARRAY) return (void *) compute->array_atom;
      if (type == LMP_SIZE_COLS) return (void *) &compute->size_peratom_cols;
    }

    if (style == LMP_STYLE_LOCAL) {
      if (!compute->local_flag) return nullptr;
      if (compute->invoked_local != lmp->update->ntimestep)
        compute->compute_local();
      if (type == LMP_TYPE_SCALAR) return (void *) &compute->size_local_rows;  /* for backward compatibility */
      if (type == LMP_TYPE_VECTOR) return (void *) compute->vector_local;
      if (type == LMP_TYPE_ARRAY) return (void *) compute->array_local;
      if (type == LMP_SIZE_ROWS) return (void *) &compute->size_local_rows;
      if (type == LMP_SIZE_COLS) return (void *) &compute->size_local_cols;
    }
  }
  END_CAPTURE

  return nullptr;
}

/* ---------------------------------------------------------------------- */

/** Get pointer to data from a LAMMPS fix.
 *
\verbatim embed:rst

This function returns a pointer to data provided by a :doc:`fix`
instance identified by its fix-ID.  Fixes may provide global, per-atom,
or local data, and those may be a scalar, a vector, or an array, or they
may provide the information about the dimensions of the respective data.
Since individual fixes may provide multiple kinds of data, it is
required to set style and type flags representing what specific data is
desired.  This also determines to what kind of pointer the returned
pointer needs to be cast to access the data correctly.  The function
returns ``NULL`` if the fix ID is not found or the requested data is not
available.

.. note::

   When requesting global data, the fix data can only be accessed one
   item at a time without access to the pointer itself.  Thus this
   function will allocate storage for a single double value, copy the
   returned value to it, and returns a pointer to the location of the
   copy.  Therefore the allocated storage needs to be freed after its
   use to avoid a memory leak. Example:

   .. code-block:: c

      double *dptr = (double *) lammps_extract_fix(handle,name,0,1,0,0);
      double value = *dptr;
      lammps_free((void *)dptr);

The following table lists the available options.

.. list-table::
   :header-rows: 1
   :widths: auto

   * - Style (see :cpp:enum:`_LMP_STYLE_CONST`)
     - Type (see :cpp:enum:`_LMP_TYPE_CONST`)
     - Returned type
     - Returned data
   * - LMP_STYLE_GLOBAL
     - LMP_TYPE_SCALAR
     - ``double *``
     - Copy of global scalar
   * - LMP_STYLE_GLOBAL
     - LMP_TYPE_VECTOR
     - ``double *``
     - Copy of global vector element at index nrow
   * - LMP_STYLE_GLOBAL
     - LMP_TYPE_ARRAY
     - ``double *``
     - Copy of global array element at nrow, ncol
   * - LMP_STYLE_GLOBAL
     - LMP_SIZE_VECTOR
     - ``int *``
     - Length of global vector
   * - LMP_STYLE_GLOBAL
     - LMP_SIZE_ROWS
     - ``int *``
     - Rows in global array
   * - LMP_STYLE_GLOBAL
     - LMP_SIZE_COLS
     - ``int *``
     - Columns in global array
   * - LMP_STYLE_ATOM
     - LMP_TYPE_VECTOR
     - ``double *``
     - Per-atom value
   * - LMP_STYLE_ATOM
     - LMP_TYPE_ARRAY
     - ``double **``
     - Per-atom vector
   * - LMP_STYLE_ATOM
     - LMP_SIZE_COLS
     - ``int *``
     - Columns of per-atom array, 0 if vector
   * - LMP_STYLE_LOCAL
     - LMP_TYPE_VECTOR
     - ``double *``
     - Local data vector
   * - LMP_STYLE_LOCAL
     - LMP_TYPE_ARRAY
     - ``double **``
     - Local data array
   * - LMP_STYLE_LOCAL
     - LMP_SIZE_ROWS
     - ``int *``
     - Number of local data rows
   * - LMP_STYLE_LOCAL
     - LMP_SIZE_COLS
     - ``int *``
     - Number of local data columns

.. warning::

   The pointers returned by this function for per-atom or local data are
   generally not persistent, since the computed data may be re-distributed,
   re-allocated, and re-ordered at every invocation of the fix.  It is thus
   advisable to re-invoke this function before the data is accessed, or
   make a copy, if the data shall be used after other LAMMPS commands have
   been issued.

.. note::

   LAMMPS cannot easily check if it is valid to access the data, so it
   may fail with an error.  The caller has to avoid such an error.

\endverbatim
 *
 * \param  handle  pointer to a previously created LAMMPS instance
 * \param  id      string with ID of the fix
 * \param  style   constant indicating the style of data requested
                   (global, per-atom, or local)
 * \param  type    constant indicating type of data (scalar, vector,
                   or array) or size of rows or columns
 * \param  nrow    row index (only used for global vectors and arrays)
 * \param  ncol    column index (only used for global arrays)
 * \return         pointer (cast to ``void *``) to the location of the
 *                 requested data or ``NULL`` if not found. */

void *lammps_extract_fix(void *handle, char *id, int style, int type,
                         int nrow, int ncol)
{
  LAMMPS *lmp = (LAMMPS *) handle;

  BEGIN_CAPTURE
  {
    int ifix = lmp->modify->find_fix(id);
    if (ifix < 0) return nullptr;
    Fix *fix = lmp->modify->fix[ifix];

    if (style == LMP_STYLE_GLOBAL) {
      if (type == LMP_TYPE_SCALAR) {
        if (!fix->scalar_flag) return nullptr;
        double *dptr = (double *) malloc(sizeof(double));
        *dptr = fix->compute_scalar();
        return (void *) dptr;
      }
      if (type == LMP_TYPE_VECTOR) {
        if (!fix->vector_flag) return nullptr;
        double *dptr = (double *) malloc(sizeof(double));
        *dptr = fix->compute_vector(nrow);
        return (void *) dptr;
      }
      if (type == LMP_TYPE_ARRAY) {
        if (!fix->array_flag) return nullptr;
        double *dptr = (double *) malloc(sizeof(double));
        *dptr = fix->compute_array(nrow,ncol);
        return (void *) dptr;
      }
      if (type == LMP_SIZE_VECTOR) {
        if (!fix->vector_flag) return nullptr;
        return (void *) &fix->size_vector;
      }
      if ((type == LMP_SIZE_ROWS) || (type == LMP_SIZE_COLS)) {
        if (!fix->array_flag) return nullptr;
        if (type == LMP_SIZE_ROWS)
          return (void *) &fix->size_array_rows;
        else
          return (void *) &fix->size_array_cols;
      }
    }

    if (style == LMP_STYLE_ATOM) {
      if (!fix->peratom_flag) return nullptr;
      if (type == LMP_TYPE_VECTOR) return (void *) fix->vector_atom;
      if (type == LMP_TYPE_ARRAY) return (void *) fix->array_atom;
      if (type == LMP_SIZE_COLS) return (void *) &fix->size_peratom_cols;
    }

    if (style == LMP_STYLE_LOCAL) {
      if (!fix->local_flag) return nullptr;
      if (type == LMP_TYPE_SCALAR) return (void *) &fix->size_local_rows;
      if (type == LMP_TYPE_VECTOR) return (void *) fix->vector_local;
      if (type == LMP_TYPE_ARRAY) return (void *) fix->array_local;
      if (type == LMP_SIZE_ROWS) return (void *) &fix->size_local_rows;
      if (type == LMP_SIZE_COLS) return (void *) &fix->size_local_cols;
    }
  }
  END_CAPTURE

  return nullptr;
}

/* ---------------------------------------------------------------------- */

/** Get pointer to data from a LAMMPS variable.
 *
\verbatim embed:rst

This function returns a pointer to data from a LAMMPS :doc:`variable`
identified by its name.  The variable must be either an *equal*\ -style
compatible or an *atom*\ -style variable.  Variables of style *internal*
are compatible with *equal*\ -style variables and so are *python*\
-style variables, if they return a numeric value.  The function returns
``NULL`` when a variable of the provided *name* is not found or of an
incompatible style.  The *group* argument is only used for *atom*\
-style variables and ignored otherwise.  If set to ``NULL`` when
extracting data from and *atom*\ -style variable, the group is assumed
to be "all".

.. note::

   When requesting data from an *equal*\ -style or compatible variable
   this function allocates storage for a single double value, copies the
   returned value to it, and returns a pointer to the location of the
   copy.  Therefore the allocated storage needs to be freed after its
   use to avoid a memory leak. Example:

   .. code-block:: c

      double *dptr = (double *) lammps_extract_variable(handle,name,NULL);
      double value = *dptr;
      lammps_free((void *)dptr);

   For *atom*\ -style variables the data returned is a pointer to an
   allocated block of storage of double of the length ``atom->nlocal``.
   To avoid a memory leak, also this pointer needs to be freed after use.

Since the data is returned as copies, the location will persist, but its
values will not be updated, in case the variable is re-evaluated.

.. note::

   LAMMPS cannot easily check if it is valid to access the data
   referenced by the variables, e.g. computes or fixes or thermodynamic
   info, so it may fail with an error.  The caller has to make certain,
   that the data is extracted only when it safe to evaluate the variable
   and thus an error and crash is avoided.

\endverbatim
 *
 * \param  handle  pointer to a previously created LAMMPS instance
 * \param  name    name of the variable
 * \param  group   group-ID for atom style variable or ``NULL``
 * \return         pointer (cast to ``void *``) to the location of the
 *                 requested data or ``NULL`` if not found. */

void *lammps_extract_variable(void *handle, char *name, char *group)
{
  LAMMPS *lmp = (LAMMPS *) handle;

  BEGIN_CAPTURE
  {
    int ivar = lmp->input->variable->find(name);
    if (ivar < 0) return nullptr;

    if (lmp->input->variable->equalstyle(ivar)) {
      double *dptr = (double *) malloc(sizeof(double));
      *dptr = lmp->input->variable->compute_equal(ivar);
      return (void *) dptr;
    }

    if (lmp->input->variable->atomstyle(ivar)) {
      if (group == nullptr) group = (char *)"all";
      int igroup = lmp->group->find(group);
      if (igroup < 0) return nullptr;
      int nlocal = lmp->atom->nlocal;
      double *vector = (double *) malloc(nlocal*sizeof(double));
      lmp->input->variable->compute_atom(ivar,igroup,vector,1,0);
      return (void *) vector;
    }
  }
  END_CAPTURE

  return nullptr;
}

/* ---------------------------------------------------------------------- */

/** Set the value of a string-style variable.
 *
 * This function assigns a new value from the string str to the
 * string-style variable name. Returns -1 if a variable of that
 * name does not exist or is not a string-style variable, otherwise 0.
 *
 * \param  handle  pointer to a previously created LAMMPS instance
 * \param  name    name of the variable
 * \param  str     new value of the variable
 * \return         0 on success or -1 on failure
 */
int lammps_set_variable(void *handle, char *name, char *str)
{
  LAMMPS *lmp = (LAMMPS *) handle;
  int err = -1;

  BEGIN_CAPTURE
  {
    err = lmp->input->variable->set_string(name,str);
  }
  END_CAPTURE

  return err;
}

// ----------------------------------------------------------------------
// Library functions for scatter/gather operations of data
// ----------------------------------------------------------------------

/* ----------------------------------------------------------------------
   gather the named atom-based entity for all atoms
     return it in user-allocated data
   data will be ordered by atom ID
     requirement for consecutive atom IDs (1 to N)
   see gather_atoms_concat() to return data for all atoms, unordered
   see gather_atoms_subset() to return data for only a subset of atoms
   name = desired quantity, e.g. x or charge
   type = 0 for integer values, 1 for double values
   count = # of per-atom values, e.g. 1 for type or charge, 3 for x or f
     use count = 3 with "image" if want single image flag unpacked into xyz
   return atom-based values in 1d data, ordered by count, then by atom ID
     e.g. x[0][0],x[0][1],x[0][2],x[1][0],x[1][1],x[1][2],x[2][0],...
     data must be pre-allocated by caller to correct length
     correct length = count*Natoms, as queried by get_natoms()
   method:
     alloc and zero count*Natom length vector
     loop over Nlocal to fill vector with my values
     Allreduce to sum vector into data across all procs
------------------------------------------------------------------------- */

#if defined(LAMMPS_BIGBIG)
void lammps_gather_atoms(void *handle, char * /*name */,
                         int /*type*/, int /*count*/, void * /*data*/)
{
  LAMMPS *lmp = (LAMMPS *) handle;

  BEGIN_CAPTURE
  {
    lmp->error->all(FLERR,"Library function lammps_gather_atoms() "
                    "is not compatible with -DLAMMPS_BIGBIG");
  }
  END_CAPTURE
}
#else
void lammps_gather_atoms(void *handle, char *name,
                         int type, int count, void *data)
{
  LAMMPS *lmp = (LAMMPS *) handle;

  BEGIN_CAPTURE
  {
    int i,j,offset;

    // error if tags are not defined or not consecutive
    // NOTE: test that name = image or ids is not a 64-bit int in code?

    int flag = 0;
    if (lmp->atom->tag_enable == 0 || lmp->atom->tag_consecutive() == 0)
      flag = 1;
    if (lmp->atom->natoms > MAXSMALLINT) flag = 1;
    if (flag) {
      if (lmp->comm->me == 0)
        lmp->error->warning(FLERR,"Library error in lammps_gather_atoms");
      return;
    }

    int natoms = static_cast<int> (lmp->atom->natoms);

    void *vptr = lmp->atom->extract(name);
    if (vptr == nullptr) {
      lmp->error->warning(FLERR,"lammps_gather_atoms: unknown property name");
      return;
    }

    // copy = Natom length vector of per-atom values
    // use atom ID to insert each atom's values into copy
    // MPI_Allreduce with MPI_SUM to merge into data, ordered by atom ID

    if (type == 0) {
      int *vector = nullptr;
      int **array = nullptr;
      const int imgunpack = (count == 3) && (strcmp(name,"image") == 0);

      if ((count == 1) || imgunpack) vector = (int *) vptr;
      else array = (int **) vptr;

      int *copy;
      lmp->memory->create(copy,count*natoms,"lib/gather:copy");
      for (i = 0; i < count*natoms; i++) copy[i] = 0;

      tagint *tag = lmp->atom->tag;
      int nlocal = lmp->atom->nlocal;

      if (count == 1) {
        for (i = 0; i < nlocal; i++)
          copy[tag[i]-1] = vector[i];

      } else if (imgunpack) {
        for (i = 0; i < nlocal; i++) {
          offset = count*(tag[i]-1);
          const int image = vector[i];
          copy[offset++] = (image & IMGMASK) - IMGMAX;
          copy[offset++] = ((image >> IMGBITS) & IMGMASK) - IMGMAX;
          copy[offset++] = ((image >> IMG2BITS) & IMGMASK) - IMGMAX;
        }

      } else {
        for (i = 0; i < nlocal; i++) {
          offset = count*(tag[i]-1);
          for (j = 0; j < count; j++)
            copy[offset++] = array[i][j];
        }
      }

      MPI_Allreduce(copy,data,count*natoms,MPI_INT,MPI_SUM,lmp->world);
      lmp->memory->destroy(copy);

    } else {
      double *vector = nullptr;
      double **array = nullptr;
      if (count == 1) vector = (double *) vptr;
      else array = (double **) vptr;

      double *copy;
      lmp->memory->create(copy,count*natoms,"lib/gather:copy");
      for (i = 0; i < count*natoms; i++) copy[i] = 0.0;

      tagint *tag = lmp->atom->tag;
      int nlocal = lmp->atom->nlocal;

      if (count == 1) {
        for (i = 0; i < nlocal; i++)
          copy[tag[i]-1] = vector[i];

      } else {
        for (i = 0; i < nlocal; i++) {
          offset = count*(tag[i]-1);
          for (j = 0; j < count; j++)
            copy[offset++] = array[i][j];
        }
      }

      MPI_Allreduce(copy,data,count*natoms,MPI_DOUBLE,MPI_SUM,lmp->world);
      lmp->memory->destroy(copy);
    }
  }
  END_CAPTURE
}
#endif

/* ----------------------------------------------------------------------
   gather the named atom-based entity for all atoms
     return it in user-allocated data
   data will be a concatenation of chunks of each proc's atoms,
     in whatever order the atoms are on each proc
     no requirement for consecutive atom IDs (1 to N)
     can do a gather_atoms_concat for "id" if need to know atom IDs
   see gather_atoms() to return data ordered by consecutive atom IDs
   see gather_atoms_subset() to return data for only a subset of atoms
   name = desired quantity, e.g. x or charge
   type = 0 for integer values, 1 for double values
   count = # of per-atom values, e.g. 1 for type or charge, 3 for x or f
     use count = 3 with "image" if want single image flag unpacked into xyz
   return atom-based values in 1d data, ordered by count, then by atom
     e.g. x[0][0],x[0][1],x[0][2],x[1][0],x[1][1],x[1][2],x[2][0],...
     data must be pre-allocated by caller to correct length
     correct length = count*Natoms, as queried by get_natoms()
   method:
     Allgather Nlocal atoms from each proc into data
------------------------------------------------------------------------- */

#if defined(LAMMPS_BIGBIG)
void lammps_gather_atoms_concat(void *handle, char * /*name */,
                                int /*type*/, int /*count*/, void * /*data*/)
{
  LAMMPS *lmp = (LAMMPS *) handle;

  BEGIN_CAPTURE
  {
    lmp->error->all(FLERR,"Library function lammps_gather_atoms_concat() "
                    "is not compatible with -DLAMMPS_BIGBIG");
  }
  END_CAPTURE
}
#else
void lammps_gather_atoms_concat(void *handle, char *name,
                                int type, int count, void *data)
{
  LAMMPS *lmp = (LAMMPS *) handle;

  BEGIN_CAPTURE
  {
    int i,offset;

    // error if tags are not defined
    // NOTE: test that name = image or ids is not a 64-bit int in code?

    int flag = 0;
    if (lmp->atom->tag_enable == 0) flag = 1;
    if (lmp->atom->natoms > MAXSMALLINT) flag = 1;
    if (flag) {
      if (lmp->comm->me == 0)
        lmp->error->warning(FLERR,"Library error in lammps_gather_atoms");
      return;
    }

    int natoms = static_cast<int> (lmp->atom->natoms);

    void *vptr = lmp->atom->extract(name);
    if (vptr == nullptr) {
      lmp->error->warning(FLERR,"lammps_gather_atoms: unknown property name");
      return;
    }

    // perform MPI_Allgatherv on each proc's chunk of Nlocal atoms

    int nprocs = lmp->comm->nprocs;

    int *recvcounts,*displs;
    lmp->memory->create(recvcounts,nprocs,"lib/gather:recvcounts");
    lmp->memory->create(displs,nprocs,"lib/gather:displs");

    if (type == 0) {
      int *vector = nullptr;
      int **array = nullptr;
      const int imgunpack = (count == 3) && (strcmp(name,"image") == 0);

      if ((count == 1) || imgunpack) vector = (int *) vptr;
      else array = (int **) vptr;

      int *copy;
      lmp->memory->create(copy,count*natoms,"lib/gather:copy");
      for (i = 0; i < count*natoms; i++) copy[i] = 0;

      int nlocal = lmp->atom->nlocal;

      if (count == 1) {
        MPI_Allgather(&nlocal,1,MPI_INT,recvcounts,1,MPI_INT,lmp->world);
        displs[0] = 0;
        for (i = 1; i < nprocs; i++)
          displs[i] = displs[i-1] + recvcounts[i-1];
        MPI_Allgatherv(vector,nlocal,MPI_INT,data,recvcounts,displs,
                       MPI_INT,lmp->world);

      } else if (imgunpack) {
        int *copy;
        lmp->memory->create(copy,count*nlocal,"lib/gather:copy");
        offset = 0;
        for (i = 0; i < nlocal; i++) {
          const int image = vector[i];
          copy[offset++] = (image & IMGMASK) - IMGMAX;
          copy[offset++] = ((image >> IMGBITS) & IMGMASK) - IMGMAX;
          copy[offset++] = ((image >> IMG2BITS) & IMGMASK) - IMGMAX;
        }
        int n = count*nlocal;
        MPI_Allgather(&n,1,MPI_INT,recvcounts,1,MPI_INT,lmp->world);
        displs[0] = 0;
        for (i = 1; i < nprocs; i++)
          displs[i] = displs[i-1] + recvcounts[i-1];
        MPI_Allgatherv(copy,count*nlocal,MPI_INT,
                       data,recvcounts,displs,MPI_INT,lmp->world);
        lmp->memory->destroy(copy);

      } else {
        int n = count*nlocal;
        MPI_Allgather(&n,1,MPI_INT,recvcounts,1,MPI_INT,lmp->world);
        displs[0] = 0;
        for (i = 1; i < nprocs; i++)
          displs[i] = displs[i-1] + recvcounts[i-1];
        MPI_Allgatherv(&array[0][0],count*nlocal,MPI_INT,
                       data,recvcounts,displs,MPI_INT,lmp->world);
      }

    } else {
      double *vector = nullptr;
      double **array = nullptr;
      if (count == 1) vector = (double *) vptr;
      else array = (double **) vptr;

      int nlocal = lmp->atom->nlocal;

      if (count == 1) {
        MPI_Allgather(&nlocal,1,MPI_INT,recvcounts,1,MPI_INT,lmp->world);
        displs[0] = 0;
        for (i = 1; i < nprocs; i++)
          displs[i] = displs[i-1] + recvcounts[i-1];
        MPI_Allgatherv(vector,nlocal,MPI_DOUBLE,data,recvcounts,displs,
                       MPI_DOUBLE,lmp->world);

      } else {
        int n = count*nlocal;
        MPI_Allgather(&n,1,MPI_INT,recvcounts,1,MPI_INT,lmp->world);
        displs[0] = 0;
        for (i = 1; i < nprocs; i++)
          displs[i] = displs[i-1] + recvcounts[i-1];
        MPI_Allgatherv(&array[0][0],count*nlocal,MPI_DOUBLE,
                       data,recvcounts,displs,MPI_DOUBLE,lmp->world);
      }
    }

    lmp->memory->destroy(recvcounts);
    lmp->memory->destroy(displs);
  }
  END_CAPTURE
}
#endif

/* ----------------------------------------------------------------------
   gather the named atom-based entity for a subset of atoms
     return it in user-allocated data
   data will be ordered by requested atom IDs
     no requirement for consecutive atom IDs (1 to N)
   see gather_atoms() to return data for all atoms, ordered by consecutive IDs
   see gather_atoms_concat() to return data for all atoms, unordered
   name = desired quantity, e.g. x or charge
   type = 0 for integer values, 1 for double values
   count = # of per-atom values, e.g. 1 for type or charge, 3 for x or f
     use count = 3 with "image" if want single image flag unpacked into xyz
   ndata = # of atoms to return data for (could be all atoms)
   ids = list of Ndata atom IDs to return data for
   return atom-based values in 1d data, ordered by count, then by atom
     e.g. x[0][0],x[0][1],x[0][2],x[1][0],x[1][1],x[1][2],x[2][0],...
     data must be pre-allocated by caller to correct length
     correct length = count*Ndata
   method:
     alloc and zero count*Ndata length vector
     loop over Ndata to fill vector with my values
     Allreduce to sum vector into data across all procs
------------------------------------------------------------------------- */

#if defined(LAMMPS_BIGBIG)
void lammps_gather_atoms_subset(void *handle, char * /*name */,
                                int /*type*/, int /*count*/,
                                int /*ndata*/, int * /*ids*/, void * /*data*/)
{
  LAMMPS *lmp = (LAMMPS *) handle;

  BEGIN_CAPTURE
  {
    lmp->error->all(FLERR,"Library function lammps_gather_atoms_subset() "
                    "is not compatible with -DLAMMPS_BIGBIG");
  }
  END_CAPTURE
}
#else
void lammps_gather_atoms_subset(void *handle, char *name,
                                int type, int count,
                                int ndata, int *ids, void *data)
{
  LAMMPS *lmp = (LAMMPS *) handle;

  BEGIN_CAPTURE
  {
    int i,j,m,offset;
    tagint id;

    // error if tags are not defined
    // NOTE: test that name = image or ids is not a 64-bit int in code?

    int flag = 0;
    if (lmp->atom->tag_enable == 0) flag = 1;
    if (lmp->atom->natoms > MAXSMALLINT) flag = 1;
    if (flag) {
      if (lmp->comm->me == 0)
        lmp->error->warning(FLERR,"Library error in lammps_gather_atoms_subset");
      return;
    }

    void *vptr = lmp->atom->extract(name);
    if (vptr == nullptr) {
      lmp->error->warning(FLERR,"lammps_gather_atoms_subset: "
                          "unknown property name");
      return;
    }

    // copy = Ndata length vector of per-atom values
    // use atom ID to insert each atom's values into copy
    // MPI_Allreduce with MPI_SUM to merge into data

    if (type == 0) {
      int *vector = nullptr;
      int **array = nullptr;
      const int imgunpack = (count == 3) && (strcmp(name,"image") == 0);

      if ((count == 1) || imgunpack) vector = (int *) vptr;
      else array = (int **) vptr;

      int *copy;
      lmp->memory->create(copy,count*ndata,"lib/gather:copy");
      for (i = 0; i < count*ndata; i++) copy[i] = 0;

      int nlocal = lmp->atom->nlocal;

      if (count == 1) {
        for (i = 0; i < ndata; i++) {
          id = ids[i];
          if ((m = lmp->atom->map(id)) >= 0 && m < nlocal)
            copy[i] = vector[m];
        }

      } else if (imgunpack) {
        for (i = 0; i < ndata; i++) {
          id = ids[i];
          if ((m = lmp->atom->map(id)) >= 0 && m < nlocal) {
            offset = count*i;
            const int image = vector[m];
            copy[offset++] = (image & IMGMASK) - IMGMAX;
            copy[offset++] = ((image >> IMGBITS) & IMGMASK) - IMGMAX;
            copy[offset++] = ((image >> IMG2BITS) & IMGMASK) - IMGMAX;
          }
        }

      } else {
        for (i = 0; i < ndata; i++) {
          id = ids[i];
          if ((m = lmp->atom->map(id)) >= 0 && m < nlocal) {
            offset = count*i;
            for (j = 0; j < count; j++)
              copy[offset++] = array[m][j];
          }
        }
      }

      MPI_Allreduce(copy,data,count*ndata,MPI_INT,MPI_SUM,lmp->world);
      lmp->memory->destroy(copy);

    } else {
      double *vector = nullptr;
      double **array = nullptr;
      if (count == 1) vector = (double *) vptr;
      else array = (double **) vptr;

      double *copy;
      lmp->memory->create(copy,count*ndata,"lib/gather:copy");
      for (i = 0; i < count*ndata; i++) copy[i] = 0.0;

      int nlocal = lmp->atom->nlocal;

      if (count == 1) {
        for (i = 0; i < ndata; i++) {
          id = ids[i];
          if ((m = lmp->atom->map(id)) >= 0 && m < nlocal)
            copy[i] = vector[m];
        }

      } else {
        for (i = 0; i < ndata; i++) {
          id = ids[i];
          if ((m = lmp->atom->map(id)) >= 0 && m < nlocal) {
            offset = count*i;
            for (j = 0; j < count; j++)
              copy[offset++] = array[m][j];
          }
        }
      }

      MPI_Allreduce(copy,data,count*ndata,MPI_DOUBLE,MPI_SUM,lmp->world);
      lmp->memory->destroy(copy);
    }
  }
  END_CAPTURE
}
#endif

/* ----------------------------------------------------------------------
   scatter the named atom-based entity in data to all atoms
   data is ordered by atom ID
     requirement for consecutive atom IDs (1 to N)
   see scatter_atoms_subset() to scatter data for some (or all) atoms, unordered
   name = desired quantity, e.g. x or charge
   type = 0 for integer values, 1 for double values
   count = # of per-atom values, e.g. 1 for type or charge, 3 for x or f
     use count = 3 with "image" for xyz to be packed into single image flag
   data = atom-based values in 1d data, ordered by count, then by atom ID
     e.g. x[0][0],x[0][1],x[0][2],x[1][0],x[1][1],x[1][2],x[2][0],...
     data must be correct length = count*Natoms, as queried by get_natoms()
   method:
     loop over Natoms, if I own atom ID, set its values from data
------------------------------------------------------------------------- */

#if defined(LAMMPS_BIGBIG)
void lammps_scatter_atoms(void *handle, char * /*name */,
                          int /*type*/, int /*count*/, void * /*data*/)
{
  LAMMPS *lmp = (LAMMPS *) handle;

  BEGIN_CAPTURE
  {
    lmp->error->all(FLERR,"Library function lammps_scatter_atoms() "
                    "is not compatible with -DLAMMPS_BIGBIG");
  }
  END_CAPTURE
}
#else
void lammps_scatter_atoms(void *handle, char *name,
                          int type, int count, void *data)
{
  LAMMPS *lmp = (LAMMPS *) handle;

  BEGIN_CAPTURE
  {
    int i,j,m,offset;

    // error if tags are not defined or not consecutive or no atom map
    // NOTE: test that name = image or ids is not a 64-bit int in code?

    int flag = 0;
    if (lmp->atom->tag_enable == 0 || lmp->atom->tag_consecutive() == 0)
      flag = 1;
    if (lmp->atom->natoms > MAXSMALLINT) flag = 1;
    if (lmp->atom->map_style == Atom::MAP_NONE) flag = 1;
    if (flag) {
      if (lmp->comm->me == 0)
        lmp->error->warning(FLERR,"Library error in lammps_scatter_atoms");
      return;
    }

    int natoms = static_cast<int> (lmp->atom->natoms);

    void *vptr = lmp->atom->extract(name);
    if(vptr == nullptr) {
        lmp->error->warning(FLERR,
                            "lammps_scatter_atoms: unknown property name");
        return;
    }

    // copy = Natom length vector of per-atom values
    // use atom ID to insert each atom's values into copy
    // MPI_Allreduce with MPI_SUM to merge into data, ordered by atom ID

    if (type == 0) {
      int *vector = nullptr;
      int **array = nullptr;
      const int imgpack = (count == 3) && (strcmp(name,"image") == 0);

      if ((count == 1) || imgpack) vector = (int *) vptr;
      else array = (int **) vptr;
      int *dptr = (int *) data;

      if (count == 1) {
        for (i = 0; i < natoms; i++)
          if ((m = lmp->atom->map(i+1)) >= 0)
            vector[m] = dptr[i];

      } else if (imgpack) {
        for (i = 0; i < natoms; i++)
          if ((m = lmp->atom->map(i+1)) >= 0) {
            offset = count*i;
            int image = dptr[offset++] + IMGMAX;
            image += (dptr[offset++] + IMGMAX) << IMGBITS;
            image += (dptr[offset++] + IMGMAX) << IMG2BITS;
            vector[m] = image;
          }

      } else {
        for (i = 0; i < natoms; i++)
          if ((m = lmp->atom->map(i+1)) >= 0) {
            offset = count*i;
            for (j = 0; j < count; j++)
              array[m][j] = dptr[offset++];
          }
      }

    } else {
      double *vector = nullptr;
      double **array = nullptr;
      if (count == 1) vector = (double *) vptr;
      else array = (double **) vptr;
      double *dptr = (double *) data;

      if (count == 1) {
        for (i = 0; i < natoms; i++)
          if ((m = lmp->atom->map(i+1)) >= 0)
            vector[m] = dptr[i];

      } else {
        for (i = 0; i < natoms; i++) {
          if ((m = lmp->atom->map(i+1)) >= 0) {
            offset = count*i;
            for (j = 0; j < count; j++)
              array[m][j] = dptr[offset++];
          }
        }
      }
    }
  }
  END_CAPTURE
}
#endif

/* ----------------------------------------------------------------------
   scatter the named atom-based entity in data to a subset of atoms
   data is ordered by provided atom IDs
     no requirement for consecutive atom IDs (1 to N)
   see scatter_atoms() to scatter data for all atoms, ordered by consecutive IDs
   name = desired quantity, e.g. x or charge
   type = 0 for integer values, 1 for double values
   count = # of per-atom values, e.g. 1 for type or charge, 3 for x or f
     use count = 3 with "image" for xyz to be packed into single image flag
   ndata = # of atoms in ids and data (could be all atoms)
   ids = list of Ndata atom IDs to scatter data to
   data = atom-based values in 1d data, ordered by count, then by atom ID
     e.g. x[0][0],x[0][1],x[0][2],x[1][0],x[1][1],x[1][2],x[2][0],...
     data must be correct length = count*Ndata
   method:
     loop over Ndata, if I own atom ID, set its values from data
------------------------------------------------------------------------- */

#if defined(LAMMPS_BIGBIG)
void lammps_scatter_atoms_subset(void *handle, char * /*name */,
                                int /*type*/, int /*count*/,
                                int /*ndata*/, int * /*ids*/, void * /*data*/)
{
  LAMMPS *lmp = (LAMMPS *) handle;

  BEGIN_CAPTURE
  {
    lmp->error->all(FLERR,"Library function lammps_scatter_atoms_subset() "
                    "is not compatible with -DLAMMPS_BIGBIG");
  }
  END_CAPTURE
}
#else
void lammps_scatter_atoms_subset(void *handle, char *name,
                                 int type, int count,
                                 int ndata, int *ids, void *data)
{
  LAMMPS *lmp = (LAMMPS *) handle;

  BEGIN_CAPTURE
  {
    int i,j,m,offset;
    tagint id;

    // error if tags are not defined or no atom map
    // NOTE: test that name = image or ids is not a 64-bit int in code?

    int flag = 0;
    if (lmp->atom->tag_enable == 0) flag = 1;
    if (lmp->atom->natoms > MAXSMALLINT) flag = 1;
    if (lmp->atom->map_style == Atom::MAP_NONE) flag = 1;
    if (flag) {
      if (lmp->comm->me == 0)
        lmp->error->warning(FLERR,"Library error in lammps_scatter_atoms_subset");
      return;
    }

    void *vptr = lmp->atom->extract(name);
    if(vptr == nullptr) {
        lmp->error->warning(FLERR,
                            "lammps_scatter_atoms_subset: unknown property name");
        return;
    }

    // copy = Natom length vector of per-atom values
    // use atom ID to insert each atom's values into copy
    // MPI_Allreduce with MPI_SUM to merge into data, ordered by atom ID

    if (type == 0) {
      int *vector = nullptr;
      int **array = nullptr;
      const int imgpack = (count == 3) && (strcmp(name,"image") == 0);

      if ((count == 1) || imgpack) vector = (int *) vptr;
      else array = (int **) vptr;
      int *dptr = (int *) data;

      if (count == 1) {
        for (i = 0; i < ndata; i++) {
          id = ids[i];
          if ((m = lmp->atom->map(id)) >= 0)
            vector[m] = dptr[i];
        }

      } else if (imgpack) {
        for (i = 0; i < ndata; i++) {
          id = ids[i];
          if ((m = lmp->atom->map(id)) >= 0) {
            offset = count*i;
            int image = dptr[offset++] + IMGMAX;
            image += (dptr[offset++] + IMGMAX) << IMGBITS;
            image += (dptr[offset++] + IMGMAX) << IMG2BITS;
            vector[m] = image;
          }
        }

      } else {
        for (i = 0; i < ndata; i++) {
          id = ids[i];
          if ((m = lmp->atom->map(id)) >= 0) {
            offset = count*i;
            for (j = 0; j < count; j++)
              array[m][j] = dptr[offset++];
          }
        }
      }

    } else {
      double *vector = nullptr;
      double **array = nullptr;
      if (count == 1) vector = (double *) vptr;
      else array = (double **) vptr;
      double *dptr = (double *) data;

      if (count == 1) {
        for (i = 0; i < ndata; i++) {
          id = ids[i];
          if ((m = lmp->atom->map(id)) >= 0)
            vector[m] = dptr[i];
        }

      } else {
        for (i = 0; i < ndata; i++) {
          id = ids[i];
          if ((m = lmp->atom->map(id)) >= 0) {
            offset = count*i;
            for (j = 0; j < count; j++)
              array[m][j] = dptr[offset++];
          }
        }
      }
    }
  }
  END_CAPTURE
}
#endif


/* ----------------------------------------------------------------------
  Contributing author: Thomas Swinburne (CNRS & CINaM, Marseille, France)
  gather the named atom-based entity for all atoms
    return it in user-allocated data
  data will be ordered by atom ID
    requirement for consecutive atom IDs (1 to N)
  see gather_concat() to return data for all atoms, unordered
  see gather_subset() to return data for only a subset of atoms
  name = "x" , "f" or other atom properties
        "d_name" or "i_name" for fix property/atom quantities
        "f_fix", "c_compute" for fixes / computes
        will return error if fix/compute doesn't isn't atom-based
  type = 0 for integer values, 1 for double values
  count = # of per-atom values, e.g. 1 for type or charge, 3 for x or f
    use count = 3 with "image" if want single image flag unpacked into xyz
  return atom-based values in 1d data, ordered by count, then by atom ID
    e.g. x[0][0],x[0][1],x[0][2],x[1][0],x[1][1],x[1][2],x[2][0],...
    data must be pre-allocated by caller to correct length
    correct length = count*Natoms, as queried by get_natoms()
  method:
    alloc and zero count*Natom length vector
    loop over Nlocal to fill vector with my values
    Allreduce to sum vector into data across all procs
------------------------------------------------------------------------- */
#if defined(LAMMPS_BIGBIG)
void lammps_gather(void *ptr, char * /*name*/, int /*type*/,
                                int /*count*/, void * /*data*/)
{
  LAMMPS *lmp = (LAMMPS *) ptr;

  BEGIN_CAPTURE
  {
  lmp->error->all(FLERR,"Library function lammps_gather"
                                      " not compatible with -DLAMMPS_BIGBIG");
  }
  END_CAPTURE
}
#else
void lammps_gather(void *ptr, char *name, int type, int count, void *data)
{
  LAMMPS *lmp = (LAMMPS *) ptr;

  BEGIN_CAPTURE
  {
    int i,j,offset,fcid,ltype;

    // error if tags are not defined or not consecutive
    int flag = 0;
    if (lmp->atom->tag_enable == 0 || lmp->atom->tag_consecutive() == 0)
      flag = 1;
    if (lmp->atom->natoms > MAXSMALLINT) flag = 1;
    if (flag) {
      if (lmp->comm->me == 0)
        lmp->error->warning(FLERR,"Library error in lammps_gather");
      return;
    }

    int natoms = static_cast<int> (lmp->atom->natoms);

    void *vptr = lmp->atom->extract(name);

    if (vptr==nullptr && strstr(name,"f_") == name) { // fix

      fcid = lmp->modify->find_fix(&name[2]);
      if (fcid < 0) {
        lmp->error->warning(FLERR,"lammps_gather: unknown fix id");
        return;
      }

      if (lmp->modify->fix[fcid]->peratom_flag == 0) {
        lmp->error->warning(FLERR,"lammps_gather:"
                                  " fix does not return peratom data");
        return;
      }
      if (count>1 && lmp->modify->fix[fcid]->size_peratom_cols != count) {
        lmp->error->warning(FLERR,"lammps_gather:"
                                  " count != values peratom for fix");
        return;
      }

      if (lmp->update->ntimestep % lmp->modify->fix[fcid]->peratom_freq) {
        lmp->error->all(FLERR,"lammps_gather:"
                              " fix not computed at compatible time");
        return;
      }

      if(count==1) vptr = (void *) lmp->modify->fix[fcid]->vector_atom;
      else vptr = (void *) lmp->modify->fix[fcid]->array_atom;


    }

    if (vptr==nullptr && strstr(name,"c_") == name) { // compute

      fcid = lmp->modify->find_compute(&name[2]);
      if (fcid < 0) {
        lmp->error->warning(FLERR,"lammps_gather: unknown compute id");
        return;
      }

      if (lmp->modify->compute[fcid]->peratom_flag == 0) {
        lmp->error->warning(FLERR,"lammps_gather:"
                                  " compute does not return peratom data");
        return;
      }
      if (count>1 && lmp->modify->compute[fcid]->size_peratom_cols != count) {
        lmp->error->warning(FLERR,"lammps_gather:"
                                  " count != values peratom for compute");
        return;
      }

      if (lmp->modify->compute[fcid]->invoked_peratom != lmp->update->ntimestep)
        lmp->modify->compute[fcid]->compute_peratom();

      if(count==1) vptr = (void *) lmp->modify->compute[fcid]->vector_atom;
      else vptr = (void *) lmp->modify->compute[fcid]->array_atom;


    }

    if (vptr==nullptr && strstr(name,"d_") == name) { // property / atom

      fcid = lmp->atom->find_custom(&name[2], ltype);
      if (fcid < 0) {
        lmp->error->warning(FLERR,"lammps_gather: unknown property/atom id");
        return;
      }
      if (ltype != type) {
        lmp->error->warning(FLERR,"lammps_gather: mismatch property/atom type");
        return;
      }
      if (count != 1) {
        lmp->error->warning(FLERR,"lammps_gather: property/atom has count=1");
        return;
      }
      if(ltype==0) vptr = (void *) lmp->atom->ivector[fcid];
      else vptr = (void *) lmp->atom->dvector[fcid];

    }


    if (vptr == nullptr) {
      lmp->error->warning(FLERR,"lammps_gather: unknown property name");
      return;
    }

    // copy = Natom length vector of per-atom values
    // use atom ID to insert each atom's values into copy
    // MPI_Allreduce with MPI_SUM to merge into data, ordered by atom ID
    if (type==0) {
      int *vector = nullptr;
      int **array = nullptr;

      const int imgunpack = (count == 3) && (strcmp(name,"image") == 0);

      if ((count == 1) || imgunpack) vector = (int *) vptr;
      else array = (int **) vptr;

      int *copy;
      lmp->memory->create(copy,count*natoms,"lib/gather:copy");
      for (i = 0; i < count*natoms; i++) copy[i] = 0;

      tagint *tag = lmp->atom->tag;
      int nlocal = lmp->atom->nlocal;

      if (count == 1) {
        for (i = 0; i < nlocal; i++)
          copy[tag[i]-1] = vector[i];

      } else if (imgunpack) {
        for (i = 0; i < nlocal; i++) {
          offset = count*(tag[i]-1);
          const int image = vector[i];
          copy[offset++] = (image & IMGMASK) - IMGMAX;
          copy[offset++] = ((image >> IMGBITS) & IMGMASK) - IMGMAX;
          copy[offset++] = ((image >> IMG2BITS) & IMGMASK) - IMGMAX;
        }

      } else {
        for (i = 0; i < nlocal; i++) {
          offset = count*(tag[i]-1);
          for (j = 0; j < count; j++)
            copy[offset++] = array[i][j];
        }
      }

      MPI_Allreduce(copy,data,count*natoms,MPI_INT,MPI_SUM,lmp->world);
      lmp->memory->destroy(copy);

    } else {

      double *vector = nullptr;
      double **array = nullptr;
      if (count == 1) vector = (double *) vptr;
      else array = (double **) vptr;

      double *copy;
      lmp->memory->create(copy,count*natoms,"lib/gather:copy");
      for (i = 0; i < count*natoms; i++) copy[i] = 0.0;

      tagint *tag = lmp->atom->tag;
      int nlocal = lmp->atom->nlocal;

      if (count == 1) {
        for (i = 0; i < nlocal; i++)
          copy[tag[i]-1] = vector[i];
      } else {
        for (i = 0; i < nlocal; i++) {
          offset = count*(tag[i]-1);
          for (j = 0; j < count; j++)
            copy[offset++] = array[i][j];
        }
      }
      MPI_Allreduce(copy,data,count*natoms,MPI_DOUBLE,MPI_SUM,lmp->world);
      lmp->memory->destroy(copy);
    }
  }
  END_CAPTURE
}
#endif

/* ----------------------------------------------------------------------
  Contributing author: Thomas Swinburne (CNRS & CINaM, Marseille, France)
  gather the named atom-based entity for all atoms
    return it in user-allocated data
  data will be ordered by atom ID
    requirement for consecutive atom IDs (1 to N)
  see gather() to return data ordered by consecutive atom IDs
  see gather_subset() to return data for only a subset of atoms
  name = "x" , "f" or other atom properties
        "d_name" or "i_name" for fix property/atom quantities
        "f_fix", "c_compute" for fixes / computes
        will return error if fix/compute doesn't isn't atom-based
  type = 0 for integer values, 1 for double values
  count = # of per-atom values, e.g. 1 for type or charge, 3 for x or f
    use count = 3 with "image" if want single image flag unpacked into xyz
  return atom-based values in 1d data, ordered by count, then by atom ID
    e.g. x[0][0],x[0][1],x[0][2],x[1][0],x[1][1],x[1][2],x[2][0],...
    data must be pre-allocated by caller to correct length
    correct length = count*Natoms, as queried by get_natoms()
  method:
    alloc and zero count*Natom length vector
    loop over Nlocal to fill vector with my values
    Allreduce to sum vector into data across all procs
------------------------------------------------------------------------- */
#if defined(LAMMPS_BIGBIG)
void lammps_gather_concat(void *ptr, char * /*name*/, int /*type*/,
                                int /*count*/, void * /*data*/)
{
  LAMMPS *lmp = (LAMMPS *) ptr;

  BEGIN_CAPTURE
  {
    lmp->error->all(FLERR,"Library function lammps_gather_concat"
                          " not compatible with -DLAMMPS_BIGBIG");
  }
  END_CAPTURE
}
#else
void lammps_gather_concat(void *ptr, char *name, int type, int count, void *data)
{
  LAMMPS *lmp = (LAMMPS *) ptr;

  BEGIN_CAPTURE
  {
    int i,j,offset,fcid,ltype;

    // error if tags are not defined or not consecutive
    int flag = 0;
    if (lmp->atom->tag_enable == 0) flag = 1;
    if (lmp->atom->natoms > MAXSMALLINT) flag = 1;
    if (flag) {
      if (lmp->comm->me == 0)
        lmp->error->warning(FLERR,"Library error in lammps_gather_concat");
      return;
    }


    int natoms = static_cast<int> (lmp->atom->natoms);

    void *vptr = lmp->atom->extract(name);

    if (vptr==nullptr && strstr(name,"f_") == name) { // fix

      fcid = lmp->modify->find_fix(&name[2]);
      if (fcid < 0) {
        lmp->error->warning(FLERR,"lammps_gather_concat: unknown fix id");
        return;
      }

      if (lmp->modify->fix[fcid]->peratom_flag == 0) {
        lmp->error->warning(FLERR,"lammps_gather_concat:"
                                  " fix does not return peratom data");
        return;
      }
      if (count>1 && lmp->modify->fix[fcid]->size_peratom_cols != count) {
        lmp->error->warning(FLERR,"lammps_gather_concat:"
                                  " count != values peratom for fix");
        return;
      }


      if (lmp->update->ntimestep % lmp->modify->fix[fcid]->peratom_freq) {
        lmp->error->all(FLERR,"lammps_gather_concat:"
                              " fix not computed at compatible time");
        return;
      }

      if(count==1) vptr = (void *) lmp->modify->fix[fcid]->vector_atom;
      else vptr = (void *) lmp->modify->fix[fcid]->array_atom;


    }

    if (vptr==nullptr && strstr(name,"c_") == name) { // compute

      fcid = lmp->modify->find_compute(&name[2]);
      if (fcid < 0) {
        lmp->error->warning(FLERR,"lammps_gather_concat: unknown compute id");
        return;
      }

      if (lmp->modify->compute[fcid]->peratom_flag == 0) {
        lmp->error->warning(FLERR,"lammps_gather_concat:"
                                  " compute does not return peratom data");
        return;
      }
      if (count>1 && lmp->modify->compute[fcid]->size_peratom_cols != count) {
        lmp->error->warning(FLERR,"lammps_gather_concat:"
                                  " count != values peratom for compute");
        return;
      }

      if (lmp->modify->compute[fcid]->invoked_peratom != lmp->update->ntimestep)
        lmp->modify->compute[fcid]->compute_peratom();

      if(count==1) vptr = (void *) lmp->modify->compute[fcid]->vector_atom;
      else vptr = (void *) lmp->modify->compute[fcid]->array_atom;


    }

    if (vptr==nullptr && strstr(name,"d_") == name) { // property / atom

      fcid = lmp->atom->find_custom(&name[2], ltype);
      if (fcid < 0) {
        lmp->error->warning(FLERR,"lammps_gather_concat: "
                                  "unknown property/atom id");
        return;
      }
      if (ltype != type) {
        lmp->error->warning(FLERR,"lammps_gather_concat: "
                                  "mismatch property/atom type");
        return;
      }
      if (count != 1) {
        lmp->error->warning(FLERR,"lammps_gather_concat: "
                                  "property/atom has count=1");
        return;
      }
      if(ltype==0) vptr = (void *) lmp->atom->ivector[fcid];
      else vptr = (void *) lmp->atom->dvector[fcid];

    }

    if (vptr == nullptr) {
      lmp->error->warning(FLERR,"lammps_gather_concat: unknown property name");
      return;
    }

    // perform MPI_Allgatherv on each proc's chunk of Nlocal atoms

    int nprocs = lmp->comm->nprocs;

    int *recvcounts,*displs;
    lmp->memory->create(recvcounts,nprocs,"lib/gather:recvcounts");
    lmp->memory->create(displs,nprocs,"lib/gather:displs");

    if (type == 0) {
      int *vector = nullptr;
      int **array = nullptr;
      const int imgunpack = (count == 3) && (strcmp(name,"image") == 0);

      if ((count == 1) || imgunpack) vector = (int *) vptr;
      else array = (int **) vptr;

      int *copy;
      lmp->memory->create(copy,count*natoms,"lib/gather:copy");
      for (i = 0; i < count*natoms; i++) copy[i] = 0;

      int nlocal = lmp->atom->nlocal;

      if (count == 1) {
        MPI_Allgather(&nlocal,1,MPI_INT,recvcounts,1,MPI_INT,lmp->world);
        displs[0] = 0;
        for (i = 1; i < nprocs; i++)
          displs[i] = displs[i-1] + recvcounts[i-1];
        MPI_Allgatherv(vector,nlocal,MPI_INT,data,recvcounts,displs,
                       MPI_INT,lmp->world);

      } else if (imgunpack) {
        int *copy;
        lmp->memory->create(copy,count*nlocal,"lib/gather:copy");
        offset = 0;
        for (i = 0; i < nlocal; i++) {
          const int image = vector[i];
          copy[offset++] = (image & IMGMASK) - IMGMAX;
          copy[offset++] = ((image >> IMGBITS) & IMGMASK) - IMGMAX;
          copy[offset++] = ((image >> IMG2BITS) & IMGMASK) - IMGMAX;
        }
        int n = count*nlocal;
        MPI_Allgather(&n,1,MPI_INT,recvcounts,1,MPI_INT,lmp->world);
        displs[0] = 0;
        for (i = 1; i < nprocs; i++)
          displs[i] = displs[i-1] + recvcounts[i-1];
        MPI_Allgatherv(copy,count*nlocal,MPI_INT,
                       data,recvcounts,displs,MPI_INT,lmp->world);
        lmp->memory->destroy(copy);

      } else {
        int n = count*nlocal;
        MPI_Allgather(&n,1,MPI_INT,recvcounts,1,MPI_INT,lmp->world);
        displs[0] = 0;
        for (i = 1; i < nprocs; i++)
          displs[i] = displs[i-1] + recvcounts[i-1];
        MPI_Allgatherv(&array[0][0],count*nlocal,MPI_INT,
                       data,recvcounts,displs,MPI_INT,lmp->world);
      }

    } else {
      double *vector = nullptr;
      double **array = nullptr;
      if (count == 1) vector = (double *) vptr;
      else array = (double **) vptr;

      int nlocal = lmp->atom->nlocal;

      if (count == 1) {
        MPI_Allgather(&nlocal,1,MPI_INT,recvcounts,1,MPI_INT,lmp->world);
        displs[0] = 0;
        for (i = 1; i < nprocs; i++)
          displs[i] = displs[i-1] + recvcounts[i-1];
        MPI_Allgatherv(vector,nlocal,MPI_DOUBLE,data,recvcounts,displs,
                       MPI_DOUBLE,lmp->world);

      } else {
        int n = count*nlocal;
        MPI_Allgather(&n,1,MPI_INT,recvcounts,1,MPI_INT,lmp->world);
        displs[0] = 0;
        for (i = 1; i < nprocs; i++)
          displs[i] = displs[i-1] + recvcounts[i-1];
        MPI_Allgatherv(&array[0][0],count*nlocal,MPI_DOUBLE,
                       data,recvcounts,displs,MPI_DOUBLE,lmp->world);
      }
    }

    lmp->memory->destroy(recvcounts);
    lmp->memory->destroy(displs);
  }
  END_CAPTURE
}
#endif

/* ----------------------------------------------------------------------
  Contributing author: Thomas Swinburne (CNRS & CINaM, Marseille, France)
  gather the named atom-based entity for all atoms
    return it in user-allocated data
  data will be ordered by atom ID
    requirement for consecutive atom IDs (1 to N)
  see gather() to return data ordered by consecutive atom IDs
  see gather_concat() to return data for all atoms, unordered
  name = "x" , "f" or other atom properties
        "d_name" or "i_name" for fix property/atom quantities
        "f_fix", "c_compute" for fixes / computes
        will return error if fix/compute doesn't isn't atom-based
  type = 0 for integer values, 1 for double values
  count = # of per-atom values, e.g. 1 for type or charge, 3 for x or f
    use count = 3 with "image" if want single image flag unpacked into xyz
  return atom-based values in 1d data, ordered by count, then by atom ID
    e.g. x[0][0],x[0][1],x[0][2],x[1][0],x[1][1],x[1][2],x[2][0],...
    data must be pre-allocated by caller to correct length
    correct length = count*Natoms, as queried by get_natoms()
  method:
    alloc and zero count*Natom length vector
    loop over Nlocal to fill vector with my values
    Allreduce to sum vector into data across all procs
------------------------------------------------------------------------- */
#if defined(LAMMPS_BIGBIG)
void lammps_gather_subset(void *ptr, char * /*name */,
                                int /*type*/, int /*count*/,
                                int /*ndata*/, int * /*ids*/, void * /*data*/)
{
  LAMMPS *lmp = (LAMMPS *) ptr;

  BEGIN_CAPTURE
  {
    lmp->error->all(FLERR,"Library function lammps_gather_subset() "
                    "is not compatible with -DLAMMPS_BIGBIG");
  }
  END_CAPTURE
}
#else
void lammps_gather_subset(void *ptr, char *name,
                                int type, int count,
                                int ndata, int *ids, void *data)
{
  LAMMPS *lmp = (LAMMPS *) ptr;

  BEGIN_CAPTURE
  {
    int i,j,m,offset,fcid,ltype;
    tagint id;

    // error if tags are not defined or not consecutive
    int flag = 0;
    if (lmp->atom->tag_enable == 0) flag = 1;
    if (lmp->atom->natoms > MAXSMALLINT) flag = 1;
    if (flag) {
      if (lmp->comm->me == 0)
        lmp->error->warning(FLERR,"Library error in lammps_gather_subset");
      return;
    }

    int natoms = static_cast<int> (lmp->atom->natoms);

    void *vptr = lmp->atom->extract(name);

    if (vptr==nullptr && strstr(name,"f_") == name) { // fix

      fcid = lmp->modify->find_fix(&name[2]);
      if (fcid < 0) {
        lmp->error->warning(FLERR,"lammps_gather_subset: unknown fix id");
        return;
      }

      if (lmp->modify->fix[fcid]->peratom_flag == 0) {
        lmp->error->warning(FLERR,"lammps_gather_subset:"
                                  " fix does not return peratom data");
        return;
      }
      if (count>1 && lmp->modify->fix[fcid]->size_peratom_cols != count) {
        lmp->error->warning(FLERR,"lammps_gather_subset:"
                                  " count != values peratom for fix");
        return;
      }


      if (lmp->update->ntimestep % lmp->modify->fix[fcid]->peratom_freq) {
        lmp->error->all(FLERR,"lammps_gather_subset:"
                              " fix not computed at compatible time");
        return;
      }

      if(count==1) vptr = (void *) lmp->modify->fix[fcid]->vector_atom;
      else vptr = (void *) lmp->modify->fix[fcid]->array_atom;


    }

    if (vptr==nullptr && strstr(name,"c_") == name) { // compute

      fcid = lmp->modify->find_compute(&name[2]);
      if (fcid < 0) {
        lmp->error->warning(FLERR,"lammps_gather_subset: unknown compute id");
        return;
      }

      if (lmp->modify->compute[fcid]->peratom_flag == 0) {
        lmp->error->warning(FLERR,"lammps_gather_subset:"
                                  " compute does not return peratom data");
        return;
      }
      if (count>1 && lmp->modify->compute[fcid]->size_peratom_cols != count) {
        lmp->error->warning(FLERR,"lammps_gather_subset:"
                                  " count != values peratom for compute");
        return;
      }

      if (lmp->modify->compute[fcid]->invoked_peratom != lmp->update->ntimestep)
        lmp->modify->compute[fcid]->compute_peratom();

      if(count==1) vptr = (void *) lmp->modify->compute[fcid]->vector_atom;
      else vptr = (void *) lmp->modify->compute[fcid]->array_atom;


    }

    if (vptr==nullptr && strstr(name,"d_") == name) { // property / atom

      fcid = lmp->atom->find_custom(&name[2], ltype);
      if (fcid < 0) {
        lmp->error->warning(FLERR,"lammps_gather_subset: "
                                  "unknown property/atom id");
        return;
      }
      if (ltype != type) {
        lmp->error->warning(FLERR,"lammps_gather_subset: "
                                  "mismatch property/atom type");
        return;
      }
      if (count != 1) {
        lmp->error->warning(FLERR,"lammps_gather_subset: "
                                  "property/atom has count=1");
        return;
      }
      if(ltype==0) vptr = (void *) lmp->atom->ivector[fcid];
      else vptr = (void *) lmp->atom->dvector[fcid];

    }

    if (vptr == nullptr) {
      lmp->error->warning(FLERR,"lammps_gather_subset: "
                                "unknown property name");
      return;
    }

    // copy = Ndata length vector of per-atom values
    // use atom ID to insert each atom's values into copy
    // MPI_Allreduce with MPI_SUM to merge into data

    if (type == 0) {
      int *vector = nullptr;
      int **array = nullptr;
      const int imgunpack = (count == 3) && (strcmp(name,"image") == 0);

      if ((count == 1) || imgunpack) vector = (int *) vptr;
      else array = (int **) vptr;

      int *copy;
      lmp->memory->create(copy,count*ndata,"lib/gather:copy");
      for (i = 0; i < count*ndata; i++) copy[i] = 0;

      int nlocal = lmp->atom->nlocal;

      if (count == 1) {
        for (i = 0; i < ndata; i++) {
          id = ids[i];
          if ((m = lmp->atom->map(id)) >= 0 && m < nlocal)
            copy[i] = vector[m];
        }

      } else if (imgunpack) {
        for (i = 0; i < ndata; i++) {
          id = ids[i];
          if ((m = lmp->atom->map(id)) >= 0 && m < nlocal) {
            offset = count*i;
            const int image = vector[m];
            copy[offset++] = (image & IMGMASK) - IMGMAX;
            copy[offset++] = ((image >> IMGBITS) & IMGMASK) - IMGMAX;
            copy[offset++] = ((image >> IMG2BITS) & IMGMASK) - IMGMAX;
          }
        }

      } else {
        for (i = 0; i < ndata; i++) {
          id = ids[i];
          if ((m = lmp->atom->map(id)) >= 0 && m < nlocal) {
            offset = count*i;
            for (j = 0; j < count; j++)
              copy[offset++] = array[m][j];
          }
        }
      }

      MPI_Allreduce(copy,data,count*ndata,MPI_INT,MPI_SUM,lmp->world);
      lmp->memory->destroy(copy);

    } else {
      double *vector = nullptr;
      double **array = nullptr;
      if (count == 1) vector = (double *) vptr;
      else array = (double **) vptr;

      double *copy;
      lmp->memory->create(copy,count*ndata,"lib/gather:copy");
      for (i = 0; i < count*ndata; i++) copy[i] = 0.0;

      int nlocal = lmp->atom->nlocal;

      if (count == 1) {
        for (i = 0; i < ndata; i++) {
          id = ids[i];
          if ((m = lmp->atom->map(id)) >= 0 && m < nlocal)
            copy[i] = vector[m];
        }

      } else {
        for (i = 0; i < ndata; i++) {
          id = ids[i];
          if ((m = lmp->atom->map(id)) >= 0 && m < nlocal) {
            offset = count*i;
            for (j = 0; j < count; j++)
              copy[offset++] = array[m][j];
          }
        }
      }

      MPI_Allreduce(copy,data,count*ndata,MPI_DOUBLE,MPI_SUM,lmp->world);
      lmp->memory->destroy(copy);
    }
  }
  END_CAPTURE
}
#endif

/* ----------------------------------------------------------------------
<<<<<<< HEAD
   scatter the named atom-based entity in data to all atoms
   data is ordered by atom ID
     requirement for consecutive atom IDs (1 to N)
   see scatter_atoms_subset() to scatter data for some (or all) atoms, unordered
   name = desired quantity, e.g. x or charge
   type = 0 for integer values, 1 for double values
            RS: 2 for double values to be added instead of just replacing the orig. value
   count = # of per-atom values, e.g. 1 for type or charge, 3 for x or f
     use count = 3 with "image" for xyz to be packed into single image flag
   data = atom-based values in 1d data, ordered by count, then by atom ID
     e.g. x[0][0],x[0][1],x[0][2],x[1][0],x[1][1],x[1][2],x[2][0],...
     data must be correct length = count*Natoms, as queried by get_natoms()
   method:
     loop over Natoms, if I own atom ID, set its values from data
=======
  Contributing author: Thomas Swinburne (CNRS & CINaM, Marseille, France)
  scatter the named atom-based entity in data to all atoms
  data will be ordered by atom ID
    requirement for consecutive atom IDs (1 to N)
  see scatter_subset() to scatter data for some (or all) atoms, unordered
  name = "x" , "f" or other atom properties
        "d_name" or "i_name" for fix property/atom quantities
        "f_fix", "c_compute" for fixes / computes
        will return error if fix/compute doesn't isn't atom-based
  type = 0 for integer values, 1 for double values
  count = # of per-atom values, e.g. 1 for type or charge, 3 for x or f
    use count = 3 with "image" if want single image flag unpacked into xyz
  return atom-based values in 1d data, ordered by count, then by atom ID
    e.g. x[0][0],x[0][1],x[0][2],x[1][0],x[1][1],x[1][2],x[2][0],...
    data must be pre-allocated by caller to correct length
    correct length = count*Natoms, as queried by get_natoms()
  method:
    alloc and zero count*Natom length vector
    loop over Nlocal to fill vector with my values
    Allreduce to sum vector into data across all procs
>>>>>>> 28812b1e
------------------------------------------------------------------------- */

#if defined(LAMMPS_BIGBIG)
void lammps_scatter(void *ptr, char * /*name */,
                          int /*type*/, int /*count*/, void * /*data*/)
{
  LAMMPS *lmp = (LAMMPS *) ptr;

  BEGIN_CAPTURE
  {
    lmp->error->all(FLERR,"Library function lammps_scatter() "
                    "is not compatible with -DLAMMPS_BIGBIG");
  }
  END_CAPTURE
}
#else
void lammps_scatter(void *ptr, char *name,
                          int type, int count, void *data)
{
  LAMMPS *lmp = (LAMMPS *) ptr;

  BEGIN_CAPTURE
  {
    int i,j,m,offset,fcid,ltype;

    // error if tags are not defined or not consecutive or no atom map
    // NOTE: test that name = image or ids is not a 64-bit int in code?

    int flag = 0;
    if (lmp->atom->tag_enable == 0 || lmp->atom->tag_consecutive() == 0)
      flag = 1;
    if (lmp->atom->natoms > MAXSMALLINT) flag = 1;
    if (lmp->atom->map_style == Atom::MAP_NONE) flag = 1;
    if (flag) {
      if (lmp->comm->me == 0)
        lmp->error->warning(FLERR,"Library error in lammps_scatter");
      return;
    }

    int natoms = static_cast<int> (lmp->atom->natoms);

    void *vptr = lmp->atom->extract(name);

    if (vptr==nullptr && strstr(name,"f_") == name) { // fix

      fcid = lmp->modify->find_fix(&name[2]);
      if (fcid < 0) {
        lmp->error->warning(FLERR,"lammps_scatter: unknown fix id");
        return;
      }

      if (lmp->modify->fix[fcid]->peratom_flag == 0) {
        lmp->error->warning(FLERR,"lammps_scatter:"
                                  " fix does not return peratom data");
        return;
      }
      if (count>1 && lmp->modify->fix[fcid]->size_peratom_cols != count) {
        lmp->error->warning(FLERR,"lammps_scatter:"
                                  " count != values peratom for fix");
        return;
      }

      if(count==1) vptr = (void *) lmp->modify->fix[fcid]->vector_atom;
      else vptr = (void *) lmp->modify->fix[fcid]->array_atom;


    }

    if (vptr==nullptr && strstr(name,"c_") == name) { // compute

      fcid = lmp->modify->find_compute(&name[2]);
      if (fcid < 0) {
        lmp->error->warning(FLERR,"lammps_scatter: unknown compute id");
        return;
      }

      if (lmp->modify->compute[fcid]->peratom_flag == 0) {
        lmp->error->warning(FLERR,"lammps_scatter:"
                                  " compute does not return peratom data");
        return;
      }
      if (count>1 && lmp->modify->compute[fcid]->size_peratom_cols != count) {
        lmp->error->warning(FLERR,"lammps_scatter:"
                                  " count != values peratom for compute");
        return;
      }

      if (lmp->modify->compute[fcid]->invoked_peratom != lmp->update->ntimestep)
        lmp->modify->compute[fcid]->compute_peratom();

      if(count==1) vptr = (void *) lmp->modify->compute[fcid]->vector_atom;
      else vptr = (void *) lmp->modify->compute[fcid]->array_atom;


    }

    if (vptr==nullptr && strstr(name,"d_") == name) { // property / atom

      fcid = lmp->atom->find_custom(&name[2], ltype);
      if (fcid < 0) {
        lmp->error->warning(FLERR,"lammps_scatter: unknown property/atom id");
        return;
      }
      if (ltype != type) {
        lmp->error->warning(FLERR,"lammps_scatter: mismatch property/atom type");
        return;
      }
      if (count != 1) {
        lmp->error->warning(FLERR,"lammps_scatter: property/atom has count=1");
        return;
      }
      if(ltype==0) vptr = (void *) lmp->atom->ivector[fcid];
      else vptr = (void *) lmp->atom->dvector[fcid];

    }

    if(vptr == nullptr) {
        lmp->error->warning(FLERR,"lammps_scatter: unknown property name");
        return;
    }

    // copy = Natom length vector of per-atom values
    // use atom ID to insert each atom's values into copy
    // MPI_Allreduce with MPI_SUM to merge into data, ordered by atom ID

    if (type == 0) {
      int *vector = nullptr;
      int **array = nullptr;
      const int imgpack = (count == 3) && (strcmp(name,"image") == 0);

      if ((count == 1) || imgpack) vector = (int *) vptr;
      else array = (int **) vptr;
      int *dptr = (int *) data;

      if (count == 1) {
        for (i = 0; i < natoms; i++)
          if ((m = lmp->atom->map(i+1)) >= 0)
            vector[m] = dptr[i];

      } else if (imgpack) {
        for (i = 0; i < natoms; i++)
          if ((m = lmp->atom->map(i+1)) >= 0) {
            offset = count*i;
            int image = dptr[offset++] + IMGMAX;
            image += (dptr[offset++] + IMGMAX) << IMGBITS;
            image += (dptr[offset++] + IMGMAX) << IMG2BITS;
            vector[m] = image;
          }

      } else {
        for (i = 0; i < natoms; i++)
          if ((m = lmp->atom->map(i+1)) >= 0) {
            offset = count*i;
            for (j = 0; j < count; j++)
              array[m][j] = dptr[offset++];
          }
      }

    } else {
      double *vector = nullptr;
      double **array = nullptr;
      if (count == 1) vector = (double *) vptr;
      else array = (double **) vptr;
      double *dptr = (double *) data;

      if (count == 1) {
        for (i = 0; i < natoms; i++)
          if ((m = lmp->atom->map(i+1)) >= 0)
            vector[m] = dptr[i];

      } else {
        if (type == 1) {
          for (i = 0; i < natoms; i++) {
            if ((m = lmp->atom->map(i+1)) >= 0) {
              offset = count*i;
              for (j = 0; j < count; j++)
                array[m][j] = dptr[offset++];
            }
          }
        } else {
          // RS add instead of replacing values in array (for type >1)
          for (i = 0; i < natoms; i++) {
            if ((m = lmp->atom->map(i+1)) >= 0) {
              offset = count*i;
              for (j = 0; j < count; j++)
                array[m][j] += dptr[offset++];
            }
          }
        }
      }
    }
  }
  END_CAPTURE
}
#endif

/* ----------------------------------------------------------------------
  Contributing author: Thomas Swinburne (CNRS & CINaM, Marseille, France)
   scatter the named atom-based entity in data to a subset of atoms
   data is ordered by provided atom IDs
     no requirement for consecutive atom IDs (1 to N)
   see scatter_atoms() to scatter data for all atoms, ordered by consecutive IDs
   name = desired quantity, e.g. x or charge
   type = 0 for integer values, 1 for double values
      RS: 2 for double values to be added instead of just replacing the orig. value
   count = # of per-atom values, e.g. 1 for type or charge, 3 for x or f
     use count = 3 with "image" for xyz to be packed into single image flag
   ndata = # of atoms in ids and data (could be all atoms)
   ids = list of Ndata atom IDs to scatter data to
   data = atom-based values in 1d data, ordered by count, then by atom ID
     e.g. x[0][0],x[0][1],x[0][2],x[1][0],x[1][1],x[1][2],x[2][0],...
     data must be correct length = count*Ndata
   method:
     loop over Ndata, if I own atom ID, set its values from data
------------------------------------------------------------------------- */

#if defined(LAMMPS_BIGBIG)
void lammps_scatter_subset(void *ptr, char * /*name */,
                                int /*type*/, int /*count*/,
                                int /*ndata*/, int * /*ids*/, void * /*data*/)
{
  LAMMPS *lmp = (LAMMPS *) ptr;

  BEGIN_CAPTURE
  {
    lmp->error->all(FLERR,"Library function lammps_scatter_subset() "
                    "is not compatible with -DLAMMPS_BIGBIG");
  }
  END_CAPTURE
}
#else
void lammps_scatter_subset(void *ptr, char *name,
                                 int type, int count,
                                 int ndata, int *ids, void *data)
{
  LAMMPS *lmp = (LAMMPS *) ptr;

  BEGIN_CAPTURE
  {
    int i,j,m,offset,fcid,ltype;
    tagint id;

    // error if tags are not defined or no atom map
    // NOTE: test that name = image or ids is not a 64-bit int in code?

    int flag = 0;
    if (lmp->atom->tag_enable == 0) flag = 1;
    if (lmp->atom->natoms > MAXSMALLINT) flag = 1;
    if (lmp->atom->map_style == Atom::MAP_NONE) flag = 1;
    if (flag) {
      if (lmp->comm->me == 0)
        lmp->error->warning(FLERR,"Library error in lammps_scatter_atoms_subset");
      return;
    }

    void *vptr = lmp->atom->extract(name);

    if (vptr==nullptr && strstr(name,"f_") == name) { // fix

      fcid = lmp->modify->find_fix(&name[2]);
      if (fcid < 0) {
        lmp->error->warning(FLERR,"lammps_scatter_subset: unknown fix id");
        return;
      }

      if (lmp->modify->fix[fcid]->peratom_flag == 0) {
        lmp->error->warning(FLERR,"lammps_scatter_subset:"
                                  " fix does not return peratom data");
        return;
      }
      if (count>1 && lmp->modify->fix[fcid]->size_peratom_cols != count) {
        lmp->error->warning(FLERR,"lammps_scatter_subset:"
                                  " count != values peratom for fix");
        return;
      }

      if(count==1) vptr = (void *) lmp->modify->fix[fcid]->vector_atom;
      else vptr = (void *) lmp->modify->fix[fcid]->array_atom;


    }

    if (vptr==nullptr && strstr(name,"c_") == name) { // compute

      fcid = lmp->modify->find_compute(&name[2]);
      if (fcid < 0) {
        lmp->error->warning(FLERR,"lammps_scatter_subset: unknown compute id");
        return;
      }

      if (lmp->modify->compute[fcid]->peratom_flag == 0) {
        lmp->error->warning(FLERR,"lammps_scatter_subset:"
                                  " compute does not return peratom data");
        return;
      }
      if (count>1 && lmp->modify->compute[fcid]->size_peratom_cols != count) {
        lmp->error->warning(FLERR,"lammps_scatter_subset:"
                                  " count != values peratom for compute");
        return;
      }

      if (lmp->modify->compute[fcid]->invoked_peratom != lmp->update->ntimestep)
        lmp->modify->compute[fcid]->compute_peratom();

      if(count==1) vptr = (void *) lmp->modify->compute[fcid]->vector_atom;
      else vptr = (void *) lmp->modify->compute[fcid]->array_atom;


    }

    if (vptr==nullptr && strstr(name,"d_") == name) { // property / atom

      fcid = lmp->atom->find_custom(&name[2], ltype);
      if (fcid < 0) {
        lmp->error->warning(FLERR,"lammps_scatter_subset: "
                                  "unknown property/atom id");
        return;
      }
      if (ltype != type) {
        lmp->error->warning(FLERR,"lammps_scatter_subset: "
                                  "mismatch property/atom type");
        return;
      }
      if (count != 1) {
        lmp->error->warning(FLERR,"lammps_scatter_subset: "
                                  "property/atom has count=1");
        return;
      }
      if(ltype==0) vptr = (void *) lmp->atom->ivector[fcid];
      else vptr = (void *) lmp->atom->dvector[fcid];

    }

    if(vptr == nullptr) {
        lmp->error->warning(FLERR,"lammps_scatter_atoms_subset: "
                                  "unknown property name");
        return;
    }

    // copy = Natom length vector of per-atom values
    // use atom ID to insert each atom's values into copy
    // MPI_Allreduce with MPI_SUM to merge into data, ordered by atom ID

    if (type == 0) {
      int *vector = nullptr;
      int **array = nullptr;
      const int imgpack = (count == 3) && (strcmp(name,"image") == 0);

      if ((count == 1) || imgpack) vector = (int *) vptr;
      else array = (int **) vptr;
      int *dptr = (int *) data;

      if (count == 1) {
        for (i = 0; i < ndata; i++) {
          id = ids[i];
          if ((m = lmp->atom->map(id)) >= 0)
            vector[m] = dptr[i];
        }

      } else if (imgpack) {
        for (i = 0; i < ndata; i++) {
          id = ids[i];
          if ((m = lmp->atom->map(id)) >= 0) {
            offset = count*i;
            int image = dptr[offset++] + IMGMAX;
            image += (dptr[offset++] + IMGMAX) << IMGBITS;
            image += (dptr[offset++] + IMGMAX) << IMG2BITS;
            vector[m] = image;
          }
        }

      } else {
        for (i = 0; i < ndata; i++) {
          id = ids[i];
          if ((m = lmp->atom->map(id)) >= 0) {
            offset = count*i;
            for (j = 0; j < count; j++)
              array[m][j] = dptr[offset++];
          }
        }
      }

    } else {
      double *vector = nullptr;
      double **array = nullptr;
      if (count == 1) vector = (double *) vptr;
      else array = (double **) vptr;
      double *dptr = (double *) data;

      if (count == 1) {
        for (i = 0; i < ndata; i++) {
          id = ids[i];
          if ((m = lmp->atom->map(id)) >= 0)
            vector[m] = dptr[i];
        }

      } else {
        if (type == 1) {
          for (i = 0; i < ndata; i++) {
            id = ids[i];
            if ((m = lmp->atom->map(id)) >= 0) {
              offset = count*i;
              for (j = 0; j < count; j++)
                array[m][j] = dptr[offset++];
            }
          }
        } else {
          // RS add instead of replacing values in array (for type >1)
          for (i = 0; i < ndata; i++) {
            id = ids[i];
            if ((m = lmp->atom->map(id)) >= 0) {
              offset = count*i;
              for (j = 0; j < count; j++)
                array[m][j] += dptr[offset++];
            }
          }
        }
      }
    }
  }
  END_CAPTURE
}
#endif


/* ----------------------------------------------------------------------
   find fix external with given ID and set the callback function
   and caller pointer
------------------------------------------------------------------------- */

void lammps_set_fix_external_callback(void *handle, char *id, FixExternalFnPtr callback_ptr, void * caller)
{
  LAMMPS *lmp = (LAMMPS *) handle;
  FixExternal::FnPtr callback = (FixExternal::FnPtr) callback_ptr;

  BEGIN_CAPTURE
  {
    int ifix = lmp->modify->find_fix(id);
    if (ifix < 0) {
      char str[128];
      snprintf(str, 128, "Can not find fix with ID '%s'!", id);
      lmp->error->all(FLERR,str);
    }

    Fix *fix = lmp->modify->fix[ifix];

    if (strcmp("external",fix->style) != 0){
      char str[128];
      snprintf(str, 128, "Fix '%s' is not of style external!", id);
      lmp->error->all(FLERR,str);
    }

    FixExternal * fext = (FixExternal*) fix;
    fext->set_callback(callback, caller);
  }
  END_CAPTURE
}

/* set global energy contribution from fix external */
void lammps_fix_external_set_energy_global(void *handle, char *id,
                                           double energy)
{
  LAMMPS *lmp = (LAMMPS *) handle;

  BEGIN_CAPTURE
  {
    int ifix = lmp->modify->find_fix(id);
    if (ifix < 0)
      lmp->error->all(FLERR,fmt::format("Can not find fix with ID '{}'!", id));

    Fix *fix = lmp->modify->fix[ifix];

    if (strcmp("external",fix->style) != 0)
      lmp->error->all(FLERR,fmt::format("Fix '{}' is not of style external!", id));

    FixExternal * fext = (FixExternal*) fix;
    fext->set_energy_global(energy);
  }
  END_CAPTURE
}

/* set global virial contribution from fix external */
void lammps_fix_external_set_virial_global(void *handle, char *id,
                                           double *virial)
{
  LAMMPS *lmp = (LAMMPS *) handle;

  BEGIN_CAPTURE
  {
    int ifix = lmp->modify->find_fix(id);
    if (ifix < 0)
      lmp->error->all(FLERR,fmt::format("Can not find fix with ID '{}'!", id));

    Fix *fix = lmp->modify->fix[ifix];

    if (strcmp("external",fix->style) != 0)
      lmp->error->all(FLERR,fmt::format("Fix '{}' is not of style external!", id));

    FixExternal * fext = (FixExternal*) fix;
    fext->set_virial_global(virial);
  }
  END_CAPTURE
}

// ----------------------------------------------------------------------
// Library functions for accessing LAMMPS configuration
// ----------------------------------------------------------------------

/** Check if a specific package has been included in LAMMPS
 *
\verbatim embed:rst
This function checks if the LAMMPS library in use includes the
specific :doc:`LAMMPS package <Packages>` provided as argument.
\endverbatim
 *
 * \param name string with the name of the package
 * \return 1 if included, 0 if not.
 */
int lammps_config_has_package(const char *name) {
  return Info::has_package(name) ? 1 : 0;
}

/* ---------------------------------------------------------------------- */

/** Count the number of installed packages in the LAMMPS library.
 *
\verbatim embed:rst
This function counts how many :doc:`LAMMPS packages <Packages>` are
included in the LAMMPS library in use.
\endverbatim
 *
 * \return number of packages included
 */
int lammps_config_package_count() {
  int i = 0;
  while(LAMMPS::installed_packages[i] != nullptr) {
    ++i;
  }
  return i;
}

/* ---------------------------------------------------------------------- */

/** Get the name of a package in the list of installed packages in the LAMMPS library.
 *
\verbatim embed:rst
This function copies the name of the package with the index *idx* into the
provided C-style string buffer.  The length of the buffer must be provided
as *buf_size* argument.  If the name of the package exceeds the length of the
buffer, it will be truncated accordingly.  If the index is out of range,
the function returns 0 and *buffer* is set to an empty string, otherwise 1;
\endverbatim
 *
 * \param idx index of the package in the list of included packages (0 <= idx < package count)
 * \param buffer string buffer to copy the name of the package to
 * \param buf_size size of the provided string buffer
 * \return 1 if successful, otherwise 0
 */
int lammps_config_package_name(int idx, char *buffer, int buf_size) {
  int maxidx = lammps_config_package_count();
  if ((idx < 0) || (idx >= maxidx)) {
      buffer[0] = '\0';
      return 0;
  }

  strncpy(buffer, LAMMPS::installed_packages[idx], buf_size);
  return 1;
}

/* ---------------------------------------------------------------------- */

/** Check if a specific style has been included in LAMMPS
 *
\verbatim embed:rst
This function checks if the LAMMPS library in use includes the
specific *style* of a specific *category* provided as an argument.
Valid categories are: *atom*\ , *integrate*\ , *minimize*\ ,
*pair*\ , *bond*\ , *angle*\ , *dihedral*\ , *improper*\ , *kspace*\ ,
*compute*\ , *fix*\ , *region*\ , *dump*\ , and *command*\ .
\endverbatim
 *
 * \param handle   pointer to a previously created LAMMPS instance cast to ``void *``.
 * \param  category  category of the style
 * \param  name      name of the style
 * \return           1 if included, 0 if not.
 */
int lammps_has_style(void *handle, const char *category, const char *name) {
  LAMMPS *lmp = (LAMMPS *) handle;
  Info info(lmp);
  return info.has_style(category, name) ? 1 : 0;
}

/* ---------------------------------------------------------------------- */

/** Count the number of styles of category in the LAMMPS library.
 *
\verbatim embed:rst
This function counts how many styles in the provided *category*
are included in the LAMMPS library in use.
Please see :cpp:func:`lammps_has_style` for a list of valid
categories.
\endverbatim
 *
 * \param handle   pointer to a previously created LAMMPS instance cast to ``void *``.
 * \param category category of styles
 * \return number of styles in category
 */
int lammps_style_count(void *handle, const char *category) {
  LAMMPS *lmp = (LAMMPS *) handle;
  Info info(lmp);
  return info.get_available_styles(category).size();
}

/* ---------------------------------------------------------------------- */

/** Look up the name of a style by index in the list of style of a given category in the LAMMPS library.
 *
\verbatim embed:rst
This function copies the name of the package with the index *idx* into the
provided C-style string buffer.  The length of the buffer must be provided
as *buf_size* argument.  If the name of the package exceeds the length of the
buffer, it will be truncated accordingly.  If the index is out of range,
the function returns 0 and *buffer* is set to an empty string, otherwise 1.
Please see :cpp:func:`lammps_has_style` for a list of valid categories.
\endverbatim
 *
 * \param handle   pointer to a previously created LAMMPS instance cast to ``void *``.
 * \param category category of styles
 * \param idx      index of the package in the list of included packages (0 <= idx < style count)
 * \param buffer   string buffer to copy the name of the style to
 * \param buf_size size of the provided string buffer
 * \return 1 if successful, otherwise 0
 */
int lammps_style_name(void *handle, const char *category, int idx,
                      char *buffer, int buf_size) {
  LAMMPS *lmp = (LAMMPS *) handle;
  Info info(lmp);
  auto styles = info.get_available_styles(category);

  if ((idx >=0) && (idx < (int) styles.size())) {
    strncpy(buffer, styles[idx].c_str(), buf_size);
    return 1;
  }

  buffer[0] = '\0';
  return 0;
}

/* ---------------------------------------------------------------------- */

/** This function is used to query whether LAMMPS was compiled with
 *  a real MPI library or in serial.
 *
 * \return 0 when compiled with MPI STUBS, otherwise 1 */

int lammps_config_has_mpi_support()
{
#ifdef MPI_STUBS
  return 0;
#else
  return 1;
#endif
}

/* ---------------------------------------------------------------------- */

/** Check if the LAMMPS library supports compressed files via a pipe to gzip

\verbatim embed:rst
Several LAMMPS commands (e.g. :doc:`read_data`, :doc:`write_data`,
:doc:`dump styles atom, custom, and xyz <dump>`) support reading and
writing compressed files via creating a pipe to the ``gzip`` program.
This function checks whether this feature was :ref:`enabled at compile
time <gzip>`. It does **not** check whether the ``gzip`` itself is
installed and usable.
\endverbatim
 *
 * \return 1 if yes, otherwise 0
 */
int lammps_config_has_gzip_support() {
  return Info::has_gzip_support() ? 1 : 0;
}

/* ---------------------------------------------------------------------- */

/** Check if the LAMMPS library supports writing PNG format images

\verbatim embed:rst
The LAMMPS :doc:`dump style image <dump_image>` supports writing multiple
image file formats.  Most of them need, however, support from an external
library and using that has to be :ref:`enabled at compile time <graphics>`.
This function checks whether support for the `PNG image file format
<https://en.wikipedia.org/wiki/Portable_Network_Graphics>`_ is available
in the current LAMMPS library.
\endverbatim
 *
 * \return 1 if yes, otherwise 0
 */
int lammps_config_has_png_support() {
  return Info::has_png_support() ? 1 : 0;
}

/* ---------------------------------------------------------------------- */

/** Check if the LAMMPS library supports writing JPEG format images

\verbatim embed:rst
The LAMMPS :doc:`dump style image <dump_image>` supports writing multiple
image file formats.  Most of them need, however, support from an external
library and using that has to be :ref:`enabled at compile time <graphics>`.
This function checks whether support for the `JPEG image file format
<https://jpeg.org/jpeg/>`_ is available in the current LAMMPS library.
\endverbatim
 *
 * \return 1 if yes, otherwise 0
 */
int lammps_config_has_jpeg_support() {
  return Info::has_jpeg_support() ? 1 : 0;
}

/* ---------------------------------------------------------------------- */

/** Check if the LAMMPS library supports creating movie files via a pipe to ffmpeg

\verbatim embed:rst
The LAMMPS :doc:`dump style movie <dump_image>` supports generating movies
from images on-the-fly  via creating a pipe to the
`ffmpeg <https://ffmpeg.org/ffmpeg/>`_ program.
This function checks whether this feature was :ref:`enabled at compile time <graphics>`.
It does **not** check whether the ``ffmpeg`` itself is installed and usable.
\endverbatim
 *
 * \return 1 if yes, otherwise 0
 */
int lammps_config_has_ffmpeg_support() {
  return Info::has_ffmpeg_support() ? 1 : 0;
}

/* ---------------------------------------------------------------------- */

/** Check whether LAMMPS errors will throw a C++ exception
 *
\verbatim embed:rst
In case of errors LAMMPS will either abort or throw a C++ exception.
The latter has to be :ref:`enabled at compile time <exceptions>`.
This function checks if exceptions were enabled.
\endverbatim
 * \return 1 if yes, otherwise 0
 */
int lammps_config_has_exceptions() {
  return Info::has_exceptions() ? 1 : 0;
}

// ----------------------------------------------------------------------
// Library functions for accessing neighbor lists
// ----------------------------------------------------------------------

/** Find neighbor list index of pair style neighbor list
 *
 * Try finding pair instance that matches style. If exact is set, the pair must
 * match style exactly. If exact is 0, style must only be contained. If pair is
 * of style pair/hybrid, style is instead matched the nsub-th hybrid sub-style.
 *
 * Once the pair instance has been identified, multiple neighbor list requests
 * may be found. Every neighbor list is uniquely identified by its request
 * index. Thus, providing this request index ensures that the correct neighbor
 * list index is returned.
 *
 * \param handle   pointer to a previously created LAMMPS instance cast to ``void *``.
 * \param style    String used to search for pair style instance
 * \param exact    Flag to control whether style should match exactly or only
 *                 must be contained in pair style name
 * \param nsub     match nsub-th hybrid sub-style
 * \param request  request index that specifies which neighbor list should be
 *                 returned, in case there are multiple neighbor lists requests
 *                 for the found pair style
 * \return         return neighbor list index if found, otherwise -1
 */
int lammps_find_pair_neighlist(void* handle, char * style, int exact, int nsub, int request) {
  LAMMPS *  lmp = (LAMMPS *) handle;
  Pair* pair = lmp->force->pair_match(style, exact, nsub);

  if (pair != nullptr) {
    // find neigh list
    for (int i = 0; i < lmp->neighbor->nlist; i++) {
      NeighList * list = lmp->neighbor->lists[i];
      if (list->requestor_type != NeighList::PAIR || pair != list->requestor) continue;

      if (list->index == request) {
          return i;
      }
    }
  }
  return -1;
}

/* ---------------------------------------------------------------------- */

/** Find neighbor list index of fix neighbor list
 *
 * \param handle   pointer to a previously created LAMMPS instance cast to ``void *``.
 * \param id       Identifier of fix instance
 * \param request  request index that specifies which request should be returned,
 *                 in case there are multiple neighbor lists for this fix
 * \return         return neighbor list index if found, otherwise -1
 */
int lammps_find_fix_neighlist(void* handle, char * id, int request) {
  LAMMPS *  lmp = (LAMMPS *) handle;
  Fix* fix = nullptr;
  const int nfix = lmp->modify->nfix;

  // find fix with name
  for (int ifix = 0; ifix < nfix; ifix++) {
    if (strcmp(lmp->modify->fix[ifix]->id, id) == 0) {
        fix = lmp->modify->fix[ifix];
        break;
    }
  }

  if (fix != nullptr) {
    // find neigh list
    for (int i = 0; i < lmp->neighbor->nlist; i++) {
      NeighList * list = lmp->neighbor->lists[i];
      if (list->requestor_type != NeighList::FIX || fix != list->requestor) continue;

      if (list->index == request) {
          return i;
      }
    }
  }
  return -1;
}

/* ---------------------------------------------------------------------- */

/** Find neighbor list index of compute neighbor list
 *
 * \param handle   pointer to a previously created LAMMPS instance cast to ``void *``.
 * \param id       Identifier of fix instance
 * \param request  request index that specifies which request should be returned,
 *                 in case there are multiple neighbor lists for this fix
 * \return         return neighbor list index if found, otherwise -1
 */
int lammps_find_compute_neighlist(void* handle, char * id, int request) {
  LAMMPS *  lmp = (LAMMPS *) handle;
  Compute* compute = nullptr;
  const int ncompute = lmp->modify->ncompute;

  // find compute with name
  for (int icompute = 0; icompute < ncompute; icompute++) {
    if (strcmp(lmp->modify->compute[icompute]->id, id) == 0) {
        compute = lmp->modify->compute[icompute];
        break;
    }
  }

  if (compute == nullptr) {
    // find neigh list
    for (int i = 0; i < lmp->neighbor->nlist; i++) {
      NeighList * list = lmp->neighbor->lists[i];
      if (list->requestor_type != NeighList::COMPUTE || compute != list->requestor) continue;

      if (list->index == request) {
          return i;
      }
    }
  }
  return -1;
}

/* ---------------------------------------------------------------------- */

/** Return the number of entries in the neighbor list with given index
 *
 * \param handle   pointer to a previously created LAMMPS instance cast to ``void *``.
 * \param idx      neighbor list index
 * \return         return number of entries in neighbor list, -1 if idx is
 *                 not a valid index
 */
int lammps_neighlist_num_elements(void * handle, int idx) {
  LAMMPS *  lmp = (LAMMPS *) handle;
  Neighbor * neighbor = lmp->neighbor;

  if(idx < 0 || idx >= neighbor->nlist) {
    return -1;
  }

  NeighList * list = neighbor->lists[idx];
  return list->inum;
}

/* ---------------------------------------------------------------------- */

/** Return atom local index, number of neighbors, and array of neighbor local
 * atom indices of neighbor list entry
 *
 * \param handle          pointer to a previously created LAMMPS instance cast to ``void *``.
 * \param idx             index of this neighbor list in the list of all neighbor lists
 * \param element         index of this neighbor list entry
 * \param[out] iatom      local atom index (i.e. in the range [0, nlocal + nghost), -1 if
                          invalid idx or element value
 * \param[out] numneigh   number of neighbors of atom iatom or 0
 * \param[out] neighbors  pointer to array of neighbor atom local indices or
 *                        NULL
 */
void lammps_neighlist_element_neighbors(void * handle, int idx, int element, int * iatom, int * numneigh, int ** neighbors) {
  LAMMPS *  lmp = (LAMMPS *) handle;
  Neighbor * neighbor = lmp->neighbor;
  *iatom = -1;
  *numneigh = 0;
  *neighbors = nullptr;

  if(idx < 0 || idx >= neighbor->nlist) {
    return;
  }

  NeighList * list = neighbor->lists[idx];

  if(element < 0 || element >= list->inum) {
    return;
  }

  int i = list->ilist[element];
  *iatom     = i;
  *numneigh  = list->numneigh[i];
  *neighbors = list->firstneigh[i];
}

// ----------------------------------------------------------------------
// utility functions
// ----------------------------------------------------------------------

/** Encode three integer image flags into a single imageint.
 *
\verbatim embed:rst

The prototype for this function when compiling with ``-DLAMMPS_BIGBIG``
is:

.. code-block:: c

   int64_t lammps_encode_image_flags(int ix, int iy, int iz);

This function performs the bit-shift, addition, and bit-wise OR
operations necessary to combine the values of three integers
representing the image flags in x-, y-, and z-direction.  Unless
LAMMPS is compiled with -DLAMMPS_BIGBIG, those integers are
limited 10-bit signed integers [-512, 511].  Otherwise the return
type changes from ``int`` to ``int64_t`` and the valid range for
the individual image flags becomes [-1048576,1048575],
i.e. that of a 21-bit signed integer.  There is no check on whether
the arguments conform to these requirements.

\endverbatim
 *
 * \param  ix  image flag value in x
 * \param  iy  image flag value in y
 * \param  iz  image flag value in z
 * \return     encoded image flag integer */

imageint lammps_encode_image_flags(int ix, int iy, int iz)
{
  imageint image = ((imageint) (ix + IMGMAX) & IMGMASK) |
    (((imageint) (iy + IMGMAX) & IMGMASK) << IMGBITS) |
    (((imageint) (iz + IMGMAX) & IMGMASK) << IMG2BITS);
  return image;
}

/* ---------------------------------------------------------------------- */

/** Decode a single image flag integer into three regular integers
 *
\verbatim embed:rst

The prototype for this function when compiling with ``-DLAMMPS_BIGBIG``
is:

.. code-block:: c

   void lammps_decode_image_flags(int64_t image, int *flags);

This function does the reverse operation of
:cpp:func:`lammps_encode_image_flags` and takes an image flag integer
does the bit-shift and bit-masking operations to decode it and stores
the resulting three regular integers into the buffer pointed to by
*flags*.

\endverbatim
 *
 * \param  image  encoded image flag integer
 * \param  flags  pointer to storage where the decoded image flags are stored. */

void lammps_decode_image_flags(imageint image, int *flags)
{
  flags[0] = (image & IMGMASK) - IMGMAX;
  flags[1] = (image >> IMGBITS & IMGMASK) - IMGMAX;
  flags[2] = (image >> IMG2BITS) - IMGMAX;
}

// ----------------------------------------------------------------------
// Library functions for error handling with exceptions enabled
// ----------------------------------------------------------------------

/** Check if there is a (new) error message available

\verbatim embed:rst
This function can be used to query if an error inside of LAMMPS
has thrown a :ref:`C++ exception <exceptions>`.

.. note:

   This function will always report "no error" when the LAMMPS library
   has been compiled without ``-DLAMMPS_EXCEPTIONS`` which turns fatal
   errors aborting LAMMPS into a C++ exceptions. You can use the library
   function :cpp:func:`lammps_config_has_exceptions` to check if this is
   the case.
\endverbatim
 *
 * \param handle   pointer to a previously created LAMMPS instance cast to ``void *``.
 * \return 0 on no error, 1 on error.
 */
int lammps_has_error(void *handle) {
#ifdef LAMMPS_EXCEPTIONS
  LAMMPS *  lmp = (LAMMPS *) handle;
  Error * error = lmp->error;
  return (error->get_last_error().empty()) ? 0 : 1;
#else
  return 0;
#endif
}

/* ---------------------------------------------------------------------- */

/** Copy the last error message into the provided buffer

\verbatim embed:rst
This function can be used to retrieve the error message that was set
in the event of an error inside of LAMMPS which resulted in a
:ref:`C++ exception <exceptions>`.  A suitable buffer for a C-style
string has to be provided and its length.  If the internally stored
error message is longer, it will be truncated accordingly.  The return
value of the function corresponds to the kind of error: a "1" indicates
an error that occurred on all MPI ranks and is often recoverable, while
a "2" indicates an abort that would happen only in a single MPI rank
and thus may not be recoverable as other MPI ranks may be waiting on
the failing MPI ranks to send messages.

.. note:

   This function will do nothing when the LAMMPS library has been
   compiled without ``-DLAMMPS_EXCEPTIONS`` which turns errors aborting
   LAMMPS into a C++ exceptions.  You can use the library function
   :cpp:func:`lammps_config_has_exceptions` to check if this is the case.
\endverbatim
 *
 * \param handle   pointer to a previously created LAMMPS instance cast to ``void *``.
 * \param buffer   string buffer to copy the error message to
 * \param buf_size size of the provided string buffer
 * \return 1 when all ranks had the error, 1 on a single rank error.
 */
int lammps_get_last_error_message(void *handle, char *buffer, int buf_size) {
#ifdef LAMMPS_EXCEPTIONS
  LAMMPS *lmp = (LAMMPS *) handle;
  Error *error = lmp->error;

  if(!error->get_last_error().empty()) {
    int error_type = error->get_last_error_type();
    strncpy(buffer, error->get_last_error().c_str(), buf_size-1);
    error->set_last_error("", ERROR_NONE);
    return error_type;
  }
#endif
  return 0;
}

// Local Variables:
// fill-column: 72
// End:<|MERGE_RESOLUTION|>--- conflicted
+++ resolved
@@ -3400,22 +3400,6 @@
 #endif
 
 /* ----------------------------------------------------------------------
-<<<<<<< HEAD
-   scatter the named atom-based entity in data to all atoms
-   data is ordered by atom ID
-     requirement for consecutive atom IDs (1 to N)
-   see scatter_atoms_subset() to scatter data for some (or all) atoms, unordered
-   name = desired quantity, e.g. x or charge
-   type = 0 for integer values, 1 for double values
-            RS: 2 for double values to be added instead of just replacing the orig. value
-   count = # of per-atom values, e.g. 1 for type or charge, 3 for x or f
-     use count = 3 with "image" for xyz to be packed into single image flag
-   data = atom-based values in 1d data, ordered by count, then by atom ID
-     e.g. x[0][0],x[0][1],x[0][2],x[1][0],x[1][1],x[1][2],x[2][0],...
-     data must be correct length = count*Natoms, as queried by get_natoms()
-   method:
-     loop over Natoms, if I own atom ID, set its values from data
-=======
   Contributing author: Thomas Swinburne (CNRS & CINaM, Marseille, France)
   scatter the named atom-based entity in data to all atoms
   data will be ordered by atom ID
@@ -3426,6 +3410,7 @@
         "f_fix", "c_compute" for fixes / computes
         will return error if fix/compute doesn't isn't atom-based
   type = 0 for integer values, 1 for double values
+           RS: 2 for double values to be added instead of just replacing the orig. value
   count = # of per-atom values, e.g. 1 for type or charge, 3 for x or f
     use count = 3 with "image" if want single image flag unpacked into xyz
   return atom-based values in 1d data, ordered by count, then by atom ID
@@ -3436,7 +3421,6 @@
     alloc and zero count*Natom length vector
     loop over Nlocal to fill vector with my values
     Allreduce to sum vector into data across all procs
->>>>>>> 28812b1e
 ------------------------------------------------------------------------- */
 
 #if defined(LAMMPS_BIGBIG)
