--- conflicted
+++ resolved
@@ -251,7 +251,7 @@
 {
   int i, j, k, itype;
   int inode, nlocal_tmp, numbonds;
-  tagint itag;
+  tagint itag,jtag;
   int nlocal = atom->nlocal;
   bigint ntimestep = update->ntimestep;
   double sbotmp, nlptmp, avqtmp;
@@ -303,8 +303,12 @@
         numbonds = nint(buf[j+4]);
 
         auto mesg = fmt::format(" {} {} {}",itag,itype,numbonds);
-        for (k = 5; k < 5+numbonds; k++)
+        for (k = 5; k < 5+numbonds; k++) {
+          //RS added 
+          jtag = static_cast<tagint> (buf[j+k]);
+          //RS end
           mesg += " " + std::to_string(static_cast<tagint> (buf[j+k]));
+        }
         j += (5+numbonds);
 
         mesg += " " + std::to_string(static_cast<tagint> (buf[j]));
@@ -312,8 +316,9 @@
 
         for (k = 0; k < numbonds; k++) mesg += fmt::format("{:14.3f}",buf[j+k]);
         j += (1+numbonds);
-<<<<<<< HEAD
-        fprintf(fp,"%14.3f%14.3f%14.3f\n",sbotmp,nlptmp,avqtmp);
+
+        mesg += fmt::format("{:14.3f}{:14.3f}{:14.3f}\n",sbotmp,nlptmp,avqtmp);
+        fmt::print(fp, mesg);
 
         //RS write bonds to bontab/bondord for mfp5 dumping if nbondmax >0
         if (nbondmax > 0) {
@@ -334,11 +339,7 @@
           }
         }
         //RS end
-=======
-
-        mesg += fmt::format("{:14.3f}{:14.3f}{:14.3f}\n",sbotmp,nlptmp,avqtmp);
-        fmt::print(fp, mesg);
->>>>>>> e745c8aa
+
       }
     }
   } else {
