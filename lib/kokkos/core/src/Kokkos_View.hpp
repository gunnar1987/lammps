--- conflicted
+++ resolved
@@ -183,20 +183,6 @@
  *   - View< DataType , MemoryTraits >
  */
 
-<<<<<<< HEAD
-template< class DataType , class ... Properties >
-struct ViewTraits ;
-
-template<>
-struct ViewTraits< void >
-{
-  typedef void  execution_space ;
-  typedef void  memory_space ;
-  typedef void  HostMirrorSpace ;
-  typedef void  array_layout ;
-  typedef void  memory_traits ;
-  typedef void  specialize ;
-=======
 template <class DataType, class... Properties>
 struct ViewTraits;
 
@@ -208,27 +194,17 @@
   typedef void array_layout;
   typedef void memory_traits;
   typedef void specialize;
->>>>>>> 5e3fe197
 };
 
 template <class... Prop>
 struct ViewTraits<void, void, Prop...> {
   // Ignore an extraneous 'void'
-<<<<<<< HEAD
-  typedef typename ViewTraits<void,Prop...>::execution_space  execution_space ;
-  typedef typename ViewTraits<void,Prop...>::memory_space     memory_space ;
-  typedef typename ViewTraits<void,Prop...>::HostMirrorSpace  HostMirrorSpace ;
-  typedef typename ViewTraits<void,Prop...>::array_layout     array_layout ;
-  typedef typename ViewTraits<void,Prop...>::memory_traits    memory_traits ;
-  typedef typename ViewTraits<void,Prop...>::specialize       specialize ;
-=======
   typedef typename ViewTraits<void, Prop...>::execution_space execution_space;
   typedef typename ViewTraits<void, Prop...>::memory_space memory_space;
   typedef typename ViewTraits<void, Prop...>::HostMirrorSpace HostMirrorSpace;
   typedef typename ViewTraits<void, Prop...>::array_layout array_layout;
   typedef typename ViewTraits<void, Prop...>::memory_traits memory_traits;
   typedef typename ViewTraits<void, Prop...>::specialize specialize;
->>>>>>> 5e3fe197
 };
 
 template <class ArrayLayout, class... Prop>
@@ -237,21 +213,12 @@
                   ArrayLayout, Prop...> {
   // Specify layout, keep subsequent space and memory traits arguments
 
-<<<<<<< HEAD
-  typedef typename ViewTraits<void,Prop...>::execution_space  execution_space ;
-  typedef typename ViewTraits<void,Prop...>::memory_space     memory_space ;
-  typedef typename ViewTraits<void,Prop...>::HostMirrorSpace  HostMirrorSpace ;
-  typedef          ArrayLayout                                array_layout ;
-  typedef typename ViewTraits<void,Prop...>::memory_traits    memory_traits ;
-  typedef typename ViewTraits<void,Prop...>::specialize       specialize ;
-=======
   typedef typename ViewTraits<void, Prop...>::execution_space execution_space;
   typedef typename ViewTraits<void, Prop...>::memory_space memory_space;
   typedef typename ViewTraits<void, Prop...>::HostMirrorSpace HostMirrorSpace;
   typedef ArrayLayout array_layout;
   typedef typename ViewTraits<void, Prop...>::memory_traits memory_traits;
   typedef typename ViewTraits<void, Prop...>::specialize specialize;
->>>>>>> 5e3fe197
 };
 
 template <class Space, class... Prop>
@@ -260,20 +227,6 @@
     Prop...> {
   // Specify Space, memory traits should be the only subsequent argument.
 
-<<<<<<< HEAD
-  static_assert( std::is_same< typename ViewTraits<void,Prop...>::execution_space , void >::value &&
-                 std::is_same< typename ViewTraits<void,Prop...>::memory_space    , void >::value &&
-                 std::is_same< typename ViewTraits<void,Prop...>::HostMirrorSpace , void >::value &&
-                 std::is_same< typename ViewTraits<void,Prop...>::array_layout    , void >::value
-               , "Only one View Execution or Memory Space template argument" );
-
-  typedef typename Space::execution_space                   execution_space ;
-  typedef typename Space::memory_space                      memory_space ;
-  typedef typename Kokkos::Impl::HostMirror< Space >::Space HostMirrorSpace ;
-  typedef typename execution_space::array_layout            array_layout ;
-  typedef typename ViewTraits<void,Prop...>::memory_traits  memory_traits ;
-  typedef typename ViewTraits<void,Prop...>::specialize       specialize ;
-=======
   static_assert(
       std::is_same<typename ViewTraits<void, Prop...>::execution_space,
                    void>::value &&
@@ -292,7 +245,6 @@
   typedef typename execution_space::array_layout array_layout;
   typedef typename ViewTraits<void, Prop...>::memory_traits memory_traits;
   typedef typename ViewTraits<void, Prop...>::specialize specialize;
->>>>>>> 5e3fe197
 };
 
 template <class MemoryTraits, class... Prop>
@@ -301,20 +253,6 @@
                   MemoryTraits, Prop...> {
   // Specify memory trait, should not be any subsequent arguments
 
-<<<<<<< HEAD
-  static_assert( std::is_same< typename ViewTraits<void,Prop...>::execution_space , void >::value &&
-                 std::is_same< typename ViewTraits<void,Prop...>::memory_space    , void >::value &&
-                 std::is_same< typename ViewTraits<void,Prop...>::array_layout    , void >::value &&
-                 std::is_same< typename ViewTraits<void,Prop...>::memory_traits   , void >::value
-               , "MemoryTrait is the final optional template argument for a View" );
-
-  typedef void          execution_space ;
-  typedef void          memory_space ;
-  typedef void          HostMirrorSpace ;
-  typedef void          array_layout ;
-  typedef MemoryTraits  memory_traits ;
-  typedef void          specialize ;
-=======
   static_assert(
       std::is_same<typename ViewTraits<void, Prop...>::execution_space,
                    void>::value &&
@@ -332,7 +270,6 @@
   typedef void array_layout;
   typedef MemoryTraits memory_traits;
   typedef void specialize;
->>>>>>> 5e3fe197
 };
 
 template <class DataType, class... Properties>
@@ -398,16 +335,6 @@
   //------------------------------------
   // Mapping traits:
 
-<<<<<<< HEAD
-  typedef ArrayLayout                         array_layout ;
-  typedef typename data_analysis::dimension   dimension ;
-
-  typedef typename std::conditional<
-                      std::is_same<typename data_analysis::specialize,void>::value
-                      ,typename prop::specialize
-                      ,typename data_analysis::specialize>::type
-                   specialize ; /* mapping specialization tag */
-=======
   typedef ArrayLayout array_layout;
   typedef typename data_analysis::dimension dimension;
 
@@ -415,7 +342,6 @@
       std::is_same<typename data_analysis::specialize, void>::value,
       typename prop::specialize, typename data_analysis::specialize>::type
       specialize; /* mapping specialization tag */
->>>>>>> 5e3fe197
 
   enum { rank = dimension::rank };
   enum { rank_dynamic = dimension::rank_dynamic };
@@ -685,20 +611,8 @@
       map_type;
   typedef Kokkos::Impl::SharedAllocationTracker track_type;
 
-<<<<<<< HEAD
-private:
-
-  typedef Kokkos::Impl::ViewMapping< traits , typename traits::specialize > map_type ;
-  typedef Kokkos::Impl::SharedAllocationTracker      track_type ;
-
-  track_type  m_track ;
-  map_type    m_map ;
-
-public:
-=======
   track_type m_track;
   map_type m_map;
->>>>>>> 5e3fe197
 
  public:
   //----------------------------------------
@@ -762,22 +676,6 @@
 
   template <typename iType>
   KOKKOS_INLINE_FUNCTION constexpr
-<<<<<<< HEAD
-  typename std::enable_if< std::is_integral<iType>::value , size_t >::type
-  extent( const iType & r ) const noexcept
-    { return m_map.extent(r); }
-
-  static KOKKOS_INLINE_FUNCTION constexpr
-  size_t
-  static_extent( const unsigned r ) noexcept
-    { return map_type::static_extent(r); }
-
-  template< typename iType >
-  KOKKOS_INLINE_FUNCTION constexpr
-  typename std::enable_if< std::is_integral<iType>::value , int >::type
-  extent_int( const iType & r ) const noexcept
-    { return static_cast<int>(m_map.extent(r)); }
-=======
       typename std::enable_if<std::is_integral<iType>::value, size_t>::type
       extent(const iType& r) const noexcept {
     return m_map.extent(r);
@@ -787,7 +685,6 @@
       const unsigned r) noexcept {
     return map_type::static_extent(r);
   }
->>>>>>> 5e3fe197
 
   template <typename iType>
   KOKKOS_INLINE_FUNCTION constexpr
@@ -943,14 +840,6 @@
 
 #ifdef KOKKOS_ENABLE_DEPRECATED_CODE
   KOKKOS_INLINE_FUNCTION
-<<<<<<< HEAD
-  const Kokkos::Impl::ViewMapping< traits , typename traits::specialize > &
-  implementation_map() const { return m_map ; }
-#endif
-  KOKKOS_INLINE_FUNCTION
-  const Kokkos::Impl::ViewMapping< traits , typename traits::specialize > &
-  impl_map() const { return m_map ; }
-=======
   const Kokkos::Impl::ViewMapping<traits, typename traits::specialize>&
   implementation_map() const {
     return m_map;
@@ -961,7 +850,6 @@
   impl_map() const {
     return m_map;
   }
->>>>>>> 5e3fe197
   KOKKOS_INLINE_FUNCTION
   const Kokkos::Impl::SharedAllocationTracker& impl_track() const {
     return m_track;
@@ -1951,31 +1839,6 @@
   // Compatible view copy constructor and assignment
   // may assign unmanaged from managed.
 
-<<<<<<< HEAD
-  template< class RT , class ... RP >
-  KOKKOS_INLINE_FUNCTION
-  View( const View<RT,RP...> & rhs )
-    : m_track( rhs.m_track , traits::is_managed )
-    , m_map()
-    {
-      typedef typename View<RT,RP...>::traits  SrcTraits ;
-      typedef Kokkos::Impl::ViewMapping< traits , SrcTraits , typename traits::specialize >  Mapping ;
-      static_assert( Mapping::is_assignable , "Incompatible View copy construction" );
-      Mapping::assign( m_map , rhs.m_map , rhs.m_track );
-    }
-
-  template< class RT , class ... RP >
-  KOKKOS_INLINE_FUNCTION
-  View & operator = ( const View<RT,RP...> & rhs )
-    {
-      typedef typename View<RT,RP...>::traits  SrcTraits ;
-      typedef Kokkos::Impl::ViewMapping< traits , SrcTraits , typename traits::specialize >  Mapping ;
-      static_assert( Mapping::is_assignable , "Incompatible View copy assignment" );
-      Mapping::assign( m_map , rhs.m_map , rhs.m_track );
-      m_track.assign( rhs.m_track , traits::is_managed );
-      return *this ;
-    }
-=======
   template <class RT, class... RP>
   KOKKOS_INLINE_FUNCTION View(
       const View<RT, RP...>& rhs,
@@ -2009,7 +1872,6 @@
     m_track.assign(rhs.m_track, traits::is_managed);
     return *this;
   }
->>>>>>> 5e3fe197
 
   //----------------------------------------
   // Compatible subview constructor
@@ -2029,15 +1891,10 @@
 
     typedef typename Mapping::type DstType;
 
-<<<<<<< HEAD
-      static_assert( Kokkos::Impl::ViewMapping< traits , typename DstType::traits , typename traits::specialize >::is_assignable
-        , "Subview construction requires compatible view and subview arguments" );
-=======
     static_assert(
         Kokkos::Impl::ViewMapping<traits, typename DstType::traits,
                                   typename traits::specialize>::is_assignable,
         "Subview construction requires compatible view and subview arguments");
->>>>>>> 5e3fe197
 
     Mapping::assign(m_map, src_view.m_map, arg0, args...);
   }
@@ -2296,15 +2153,6 @@
 #endif
   }
   template <class Traits>
-<<<<<<< HEAD
-  KOKKOS_INLINE_FUNCTION
-  View( const track_type & track,  const Kokkos::Impl::ViewMapping< Traits , typename Traits::specialize >  &map ) :
-  m_track(track), m_map()
-  {
-    typedef Kokkos::Impl::ViewMapping< traits , Traits , typename traits::specialize >  Mapping ;
-    static_assert( Mapping::is_assignable , "Incompatible View copy construction" );
-    Mapping::assign( m_map , map , track );
-=======
   KOKKOS_INLINE_FUNCTION View(
       const track_type& track,
       const Kokkos::Impl::ViewMapping<Traits, typename Traits::specialize>& map)
@@ -2315,7 +2163,6 @@
     static_assert(Mapping::is_assignable,
                   "Incompatible View copy construction");
     Mapping::assign(m_map, map, track);
->>>>>>> 5e3fe197
   }
 
   //----------------------------------------
