--- conflicted
+++ resolved
@@ -115,15 +115,9 @@
 thermodynamic data for the entire simulation will be output to the log
 and screen file of the 1st partition, which are log.lammps.0 and
 screen.0 by default; see the "-plog and -pscreen command-line
-<<<<<<< HEAD
-switches"_Section_start.html#start_6 to change this.  The log and
-screen file for the 2nd partition will not contain thermodynamic
-output beyond the 1st timestep of the run.
-=======
 switches"_Run_options.html to change this.  The log and screen file
 for the 2nd partition will not contain thermodynamic output beyond the
 1st timestep of the run.
->>>>>>> b47e4922
 
 See the "Speed packages"_Speed_packages.html doc page for performance
 details of the speed-up offered by the {verlet/split} style.  One
